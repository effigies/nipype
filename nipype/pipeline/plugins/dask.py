# -*- coding: utf-8 -*-
# emacs: -*- mode: python; py-indent-offset: 4; indent-tabs-mode: nil -*-
# vi: set ft=python sts=4 ts=4 sw=4 et:
"""
Parallel workflow execution via dask

"""
from __future__ import print_function, division, unicode_literals, absolute_import

<<<<<<< HEAD
import dask.distributed as dd
=======
from dask.distributed import Client
>>>>>>> a787dd72

from .base import PluginBase


def run_node(node, updatehash, *args):
    """Function to execute node.run(), catch and log any errors and
    return the result dictionary

    Parameters
    ----------
    node : nipype Node instance
        the node to run
    updatehash : boolean
        flag for updating hash

    Returns
    -------
    result : dictionary
        dictionary containing the node runtime results and stats
    """

    # Init variables
    result = dict(result=None, traceback=None)

    # Try and execute the node via node.run()
    try:
        result['result'] = node.run(updatehash=updatehash)
    except:
        etype, eval, etr = sys.exc_info()
        result['traceback'] = format_exception(etype, eval, etr)
        result['result'] = node.result

    # Return the result dictionary
    return result


class DaskPlugin(PluginBase):
    """
    Base class for plugins
    """

    def __init__(self, plugin_args=None):
        super(DaskPlugin, self).__init__(plugin_args=plugin_args)
<<<<<<< HEAD
        self.client = dd.client(**plugin_args)
        self.dask_get = dd.get
=======
        valid_args = ('scheduler_file', 'scheduler_ip')
        self.client_args = {arg: plugin_args[arg]
                            for arg in valid_args if arg in plugin_args}
        self.daskclient = Client(**self.client_args)
>>>>>>> a787dd72

    def run(self, graph, config, updatehash=False):
        edges = graph.edges()
        dask_graph = {}
        for node in graph.nodes():
            parents = [edge[0].fullname for edge in edges if edge[1] is node]
            edges = [edge for edge in edges if edge[1] is not node]

            dask_graph[node.fullname] = (partial(run_node, node, updatehash), parents)

        self.dask_get(dask_graph, 'final')<|MERGE_RESOLUTION|>--- conflicted
+++ resolved
@@ -7,11 +7,7 @@
 """
 from __future__ import print_function, division, unicode_literals, absolute_import
 
-<<<<<<< HEAD
 import dask.distributed as dd
-=======
-from dask.distributed import Client
->>>>>>> a787dd72
 
 from .base import PluginBase
 
@@ -55,15 +51,11 @@
 
     def __init__(self, plugin_args=None):
         super(DaskPlugin, self).__init__(plugin_args=plugin_args)
-<<<<<<< HEAD
-        self.client = dd.client(**plugin_args)
+        valid_args = ('scheduler_file', 'scheduler_ip')
+        client_args = {arg: plugin_args[arg]
+                       for arg in valid_args if arg in plugin_args}
+        self.daskclient = dd.Client(**client_args)
         self.dask_get = dd.get
-=======
-        valid_args = ('scheduler_file', 'scheduler_ip')
-        self.client_args = {arg: plugin_args[arg]
-                            for arg in valid_args if arg in plugin_args}
-        self.daskclient = Client(**self.client_args)
->>>>>>> a787dd72
 
     def run(self, graph, config, updatehash=False):
         edges = graph.edges()
