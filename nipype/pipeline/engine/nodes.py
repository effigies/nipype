# -*- coding: utf-8 -*-
# emacs: -*- mode: python; py-indent-offset: 4; indent-tabs-mode: nil -*-
# vi: set ft=python sts=4 ts=4 sw=4 et:
"""Defines functionality for pipelined execution of interfaces

The `Node` class provides core functionality for batch processing.
"""
<<<<<<< HEAD
from collections import OrderedDict
=======
from __future__ import (print_function, division, unicode_literals,
                        absolute_import)
from builtins import range, str, bytes, open

from collections import OrderedDict, defaultdict
>>>>>>> 5e9d9b53

import os
import os.path as op
import shutil
import socket
from copy import deepcopy
from glob import glob
from logging import INFO

from tempfile import mkdtemp

from ... import config, logging
from ...utils.misc import flatten, unflatten, str2bool, dict_diff
from ...utils.filemanip import (md5, ensure_list, simplify_list, copyfiles, fnames_presuffix,
                                loadpkl, split_filename, load_json,
                                emptydirs, savepkl, indirectory, silentrm)

from ...interfaces.base import (traits, InputMultiPath, CommandLine, Undefined,
                                DynamicTraitedSpec, Bunch, InterfaceResult,
                                Interface, isdefined)
from ...interfaces.base.specs import get_filecopy_info

from .utils import (
    _parameterization_dir, save_hashfile as _save_hashfile, load_resultfile as
    _load_resultfile, save_resultfile as _save_resultfile, nodelist_runner as
    _node_runner, strip_temp as _strip_temp, write_node_report,
    clean_working_directory, merge_dict, evaluate_connect_function)
from .base import EngineBase

logger = logging.getLogger('nipype.workflow')


class Node(EngineBase):
    """
    Wraps interface objects for use in pipeline

    A Node creates a sandbox-like directory for executing the underlying
    interface. It will copy or link inputs into this directory to ensure that
    input data are not overwritten. A hash of the input state is used to
    determine if the Node inputs have changed and whether the node needs to be
    re-executed.

    Examples
    --------

    >>> from nipype import Node
    >>> from nipype.interfaces import spm
    >>> realign = Node(spm.Realign(), 'realign')
    >>> realign.inputs.in_files = 'functional.nii'
    >>> realign.inputs.register_to_mean = True
    >>> realign.run() # doctest: +SKIP

    """

    def __init__(self,
                 interface,
                 name,
                 iterables=None,
                 itersource=None,
                 synchronize=False,
                 overwrite=None,
                 needed_outputs=None,
                 run_without_submitting=False,
                 n_procs=None,
                 mem_gb=0.20,
                 **kwargs):
        """
        Parameters
        ----------

        interface : interface object
            node specific interface (fsl.Bet(), spm.Coregister())

        name : alphanumeric string
            node specific name

        iterables : generator
            Input field and list to iterate using the pipeline engine
            for example to iterate over different frac values in fsl.Bet()
            for a single field the input can be a tuple, otherwise a list
            of tuples ::

                node.iterables = ('frac',[0.5,0.6,0.7])
                node.iterables = [('fwhm',[2,4]),('fieldx',[0.5,0.6,0.7])]

            If this node has an itersource, then the iterables values
            is a dictionary which maps an iterable source field value
            to the target iterables field values, e.g.: ::

                inputspec.iterables = ('images',['img1.nii', 'img2.nii']])
                node.itersource = ('inputspec', ['frac'])
                node.iterables = ('frac', {'img1.nii': [0.5, 0.6],
                                           'img2.nii': [0.6, 0.7]})

            If this node's synchronize flag is set, then an alternate
            form of the iterables is a [fields, values] list, where
            fields is the list of iterated fields and values is the
            list of value tuples for the given fields, e.g.: ::

                node.synchronize = True
                node.iterables = [('frac', 'threshold'),
                                  [(0.5, True),
                                   (0.6, False)]]

        itersource: tuple
            The (name, fields) iterables source which specifies the name
            of the predecessor iterable node and the input fields to use
            from that source node. The output field values comprise the
            key to the iterables parameter value mapping dictionary.

        synchronize: boolean
            Flag indicating whether iterables are synchronized.
            If the iterables are synchronized, then this iterable
            node is expanded once per iteration over all of the
            iterables values.
            Otherwise, this iterable node is expanded once per
            each permutation of the iterables values.

        overwrite : Boolean
            Whether to overwrite contents of output directory if it already
            exists. If directory exists and hash matches it
            assumes that process has been executed

        needed_outputs : list of output_names
            Force the node to keep only specific outputs. By default all
            outputs are kept. Setting this attribute will delete any output
            files and directories from the node's working directory that are
            not part of the `needed_outputs`.

        run_without_submitting : boolean
            Run the node without submitting to a job engine or to a
            multiprocessing pool

        """
        # Make sure an interface is set, and that it is an Interface
        if interface is None:
            raise IOError('Interface must be provided')
        if not isinstance(interface, Interface):
            raise IOError('interface must be an instance of an Interface')

        super(Node, self).__init__(name, kwargs.get('base_dir'))

        self._interface = interface
        self._hierarchy = None
        self._got_inputs = False
        self._originputs = None
        self._output_dir = None

        self.iterables = iterables
        self.synchronize = synchronize
        self.itersource = itersource
        self.overwrite = overwrite
        self.parameterization = []
        self.input_source = {}
        self.plugin_args = {}

        self.run_without_submitting = run_without_submitting
        self._mem_gb = mem_gb
        self._n_procs = n_procs

        # Downstream n_procs
        if hasattr(self._interface.inputs,
                   'num_threads') and self._n_procs is not None:
            self._interface.inputs.num_threads = self._n_procs

        # Initialize needed_outputs and hashes
        self._hashvalue = None
        self._hashed_inputs = None
        self._needed_outputs = []
        self.needed_outputs = needed_outputs
        self.config = None

    @property
    def interface(self):
        """Return the underlying interface object"""
        return self._interface

    @property
    def result(self):
        """Get result from result file (do not hold it in memory)"""
        return _load_resultfile(
            op.join(self.output_dir(), 'result_%s.pklz' % self.name))

    @property
    def inputs(self):
        """Return the inputs of the underlying interface"""
        return self._interface.inputs

    @property
    def outputs(self):
        """Return the output fields of the underlying interface"""
        return self._interface._outputs()

    @property
    def needed_outputs(self):
        return self._needed_outputs

    @needed_outputs.setter
    def needed_outputs(self, new_outputs):
        """Needed outputs changes the hash, refresh if changed"""
        new_outputs = sorted(list(set(new_outputs or [])))
        if new_outputs != self._needed_outputs:
            # Reset hash
            self._hashvalue = None
            self._hashed_inputs = None
            self._needed_outputs = new_outputs

    @property
    def mem_gb(self):
        """Get estimated memory (GB)"""
        if hasattr(self._interface, 'estimated_memory_gb'):
            self._mem_gb = self._interface.estimated_memory_gb
            logger.warning(
                'Setting "estimated_memory_gb" on Interfaces has been '
                'deprecated as of nipype 1.0, please use Node.mem_gb.')

        return self._mem_gb

    @property
    def n_procs(self):
        """Get the estimated number of processes/threads"""
        if self._n_procs is not None:
            return self._n_procs
        if hasattr(self._interface.inputs, 'num_threads') and isdefined(
                self._interface.inputs.num_threads):
            return self._interface.inputs.num_threads
        return 1

    @n_procs.setter
    def n_procs(self, value):
        """Set an estimated number of processes/threads"""
        self._n_procs = value

        # Overwrite interface's dynamic input of num_threads
        if hasattr(self._interface.inputs, 'num_threads'):
            self._interface.inputs.num_threads = self._n_procs

    def output_dir(self):
        """Return the location of the output directory for the node"""
        # Output dir is cached
        if self._output_dir:
            return self._output_dir

        # Calculate & cache otherwise
        if self.base_dir is None:
            self.base_dir = mkdtemp()
        outputdir = self.base_dir
        if self._hierarchy:
            outputdir = op.join(outputdir, *self._hierarchy.split('.'))
        if self.parameterization:
            params_str = ['{}'.format(p) for p in self.parameterization]
            if not str2bool(self.config['execution']['parameterize_dirs']):
                params_str = [_parameterization_dir(p) for p in params_str]
            outputdir = op.join(outputdir, *params_str)

        self._output_dir = op.realpath(op.join(outputdir, self.name))
        return self._output_dir

    def set_input(self, parameter, val):
        """Set interface input value"""
        logger.debug('[Node] %s - setting input %s = %s', self.name, parameter,
                     str(val))
        setattr(self.inputs, parameter, deepcopy(val))

    def get_output(self, parameter):
        """Retrieve a particular output of the node"""
        return getattr(self.result.outputs, parameter, None)

    def help(self):
        """Print interface help"""
        self._interface.help()

    def is_cached(self, rm_outdated=False):
        """
        Check if the interface has been run previously, and whether
        cached results are up-to-date.
        """
        outdir = self.output_dir()

        # The output folder does not exist: not cached
        if not op.exists(outdir) or \
                not op.exists(op.join(outdir, 'result_%s.pklz' % self.name)):
            logger.debug('[Node] Not cached "%s".', outdir)
            return False, False

        # Check if there are hashfiles
        globhashes = glob(op.join(outdir, '_0x*.json'))
        unfinished = [
            path for path in globhashes
            if path.endswith('_unfinished.json')
        ]
        hashfiles = list(set(globhashes) - set(unfinished))

        # Update hash
        hashed_inputs, hashvalue = self._get_hashval()

        hashfile = op.join(outdir, '_0x%s.json' % hashvalue)
        logger.debug('[Node] Hashes: %s, %s, %s, %s',
                     hashed_inputs, hashvalue, hashfile, hashfiles)

        cached = hashfile in hashfiles

        # No previous hashfiles found, we're all set.
        if cached and len(hashfiles) == 1:
            assert(hashfile == hashfiles[0])
            logger.debug('[Node] Up-to-date cache found for "%s".', self.fullname)
            return True, True  # Cached and updated

        if len(hashfiles) > 1:
            if cached:
                hashfiles.remove(hashfile)  # Do not clean up the node, if cached
            logger.warning('[Node] Found %d previous hashfiles indicating that the working '
                           'directory of node "%s" is stale, deleting old hashfiles.',
                           len(hashfiles), self.fullname)
            for rmfile in hashfiles:
                os.remove(rmfile)

            hashfiles = [hashfile] if cached else []

        if not hashfiles:
            logger.debug('[Node] No hashfiles found in "%s".', outdir)
            assert(not cached)
            return False, False

        # At this point only one hashfile is in the folder
        # and we directly check whether it is updated
        updated = hashfile == hashfiles[0]
        if not updated:  # Report differences depending on log verbosity
            cached = True
            logger.info('[Node] Outdated cache found for "%s".', self.fullname)
            # If logging is more verbose than INFO (20), print diff between hashes
            loglevel = logger.getEffectiveLevel()
            if loglevel < INFO:  # Lazy logging: only < INFO
                exp_hash_file_base = split_filename(hashfiles[0])[1]
                exp_hash = exp_hash_file_base[len('_0x'):]
                logger.log(loglevel, "[Node] Old/new hashes = %s/%s",
                           exp_hash, hashvalue)
                try:
                    prev_inputs = load_json(hashfiles[0])
                except Exception:
                    pass
                else:
                    logger.log(loglevel,
                               dict_diff(prev_inputs, hashed_inputs, 10))

            if rm_outdated:
                os.remove(hashfiles[0])

        assert(cached)  # At this point, node is cached (may not be up-to-date)
        return cached, updated

    def hash_exists(self, updatehash=False):
        """
        Decorate the new `is_cached` method with hash updating
        to maintain backwards compatibility.
        """

        # Get a dictionary with hashed filenames and a hashvalue
        # of the dictionary itself.
        cached, updated = self.is_cached(rm_outdated=True)

        outdir = self.output_dir()
        hashfile = op.join(outdir, '_0x%s.json' % self._hashvalue)

        if updated:
            return True, self._hashvalue, hashfile, self._hashed_inputs

        # Update only possible if it exists
        if cached and updatehash:
            logger.debug("[Node] Updating hash: %s", self._hashvalue)
            _save_hashfile(hashfile, self._hashed_inputs)

        return cached, self._hashvalue, hashfile, self._hashed_inputs

    def run(self, updatehash=False):
        """
        Execute the node in its directory.

        Parameters
        ----------
        updatehash: boolean
            When the hash stored in the output directory as a result of a previous run
            does not match that calculated for this execution, updatehash=True only
            updates the hash without re-running.

        """
        if self.config is None:
            self.config = {}
        self.config = merge_dict(deepcopy(config._sections), self.config)

        outdir = self.output_dir()
        force_run = self.overwrite or (self.overwrite is None and
                                       self._interface.always_run)

        # Check hash, check whether run should be enforced
        logger.info('[Node] Setting-up "%s" in "%s".', self.fullname, outdir)
        cached, updated = self.is_cached()

        # If the node is cached, check on pklz files and finish
        if not force_run and (updated or (not updated and updatehash)):
            logger.debug("Only updating node hashes or skipping execution")
            inputs_file = op.join(outdir, '_inputs.pklz')
            if not op.exists(inputs_file):
                logger.debug('Creating inputs file %s', inputs_file)
                savepkl(inputs_file, self.inputs.get_traitsfree())

            node_file = op.join(outdir, '_node.pklz')
            if not op.exists(node_file):
                logger.debug('Creating node file %s', node_file)
                savepkl(node_file, self)

            result = self._run_interface(execute=False,
                                         updatehash=updatehash and not updated)
            logger.info('[Node] "%s" found cached%s.', self.fullname,
                        ' (and hash updated)' * (updatehash and not updated))
            return result

        if cached and updated and not isinstance(self, MapNode):
            logger.debug('[Node] Rerunning cached, up-to-date node "%s"', self.fullname)
            if not force_run and str2bool(
                    self.config['execution']['stop_on_first_rerun']):
                raise Exception(
                    'Cannot rerun when "stop_on_first_rerun" is set to True')

        # Remove any hashfile that exists at this point (re)running.
        if cached:
            for outdatedhash in glob(op.join(self.output_dir(), '_0x*.json')):
                os.remove(outdatedhash)

        # _get_hashval needs to be called before running. When there is a valid (or seemingly
        # valid cache), the is_cached() member updates the hashval via _get_hashval.
        # However, if this node's folder doesn't exist or the result file is not found, then
        # the hashval needs to be generated here. See #3026 for a larger context.
        self._get_hashval()
        # Hashfile while running
        hashfile_unfinished = op.join(
            outdir, '_0x%s_unfinished.json' % self._hashvalue)

        # Delete directory contents if this is not a MapNode or can't resume
        can_resume = not (self._interface.can_resume and op.isfile(hashfile_unfinished))
        if can_resume and not isinstance(self, MapNode):
            emptydirs(outdir, noexist_ok=True)
        else:
            logger.debug('[%sNode] Resume - hashfile=%s',
                         'Map' * int(isinstance(self, MapNode)),
                         hashfile_unfinished)

        if isinstance(self, MapNode):
            # remove old json files
            for filename in glob(op.join(outdir, '_0x*.json')):
                os.remove(filename)

        # Make sure outdir is created
        os.makedirs(outdir, exist_ok=True)

        # Store runtime-hashfile, pre-execution report, the node and the inputs set.
        _save_hashfile(hashfile_unfinished, self._hashed_inputs)
        write_node_report(self, is_mapnode=isinstance(self, MapNode))
        savepkl(op.join(outdir, '_node.pklz'), self)
        savepkl(op.join(outdir, '_inputs.pklz'), self.inputs.get_traitsfree())

        try:
            result = self._run_interface(execute=True)
        except Exception:
            logger.warning('[Node] Error on "%s" (%s)', self.fullname, outdir)
            # Tear-up after error
            if not silentrm(hashfile_unfinished):
                logger.warning("""\
Interface finished unexpectedly and the corresponding unfinished hashfile %s \
does not exist. Another nipype instance may be running against the same work \
directory. Please ensure no other concurrent workflows are racing""", hashfile_unfinished)
            raise

        # Tear-up after success
        shutil.move(hashfile_unfinished,
                    hashfile_unfinished.replace('_unfinished', ''))
        write_node_report(self, result=result, is_mapnode=isinstance(self, MapNode))
        logger.info('[Node] Finished "%s".', self.fullname)
        return result

    def _get_hashval(self):
        """Return a hash of the input state"""
        self._get_inputs()
        if self._hashvalue is None and self._hashed_inputs is None:
            self._hashed_inputs, self._hashvalue = self.inputs.get_hashval(
                hash_method=self.config['execution']['hash_method'])
            rm_extra = self.config['execution']['remove_unnecessary_outputs']
            if str2bool(rm_extra) and self.needed_outputs:
                hashobject = md5()
                hashobject.update(self._hashvalue.encode())
                hashobject.update(str(self.needed_outputs).encode())
                self._hashvalue = hashobject.hexdigest()
                self._hashed_inputs.append(('needed_outputs', self.needed_outputs))
        return self._hashed_inputs, self._hashvalue

    def _get_inputs(self):
        """
        Retrieve inputs from pointers to results files.

        This mechanism can be easily extended/replaced to retrieve data from
        other data sources (e.g., XNAT, HTTP, etc.,.)
        """
        if self._got_inputs:  # Inputs cached
            return

        if not self.input_source:  # No previous nodes
            self._got_inputs = True
            return

        prev_results = defaultdict(list)
        for key, info in list(self.input_source.items()):
            prev_results[info[0]].append((key, info[1]))

        logger.debug(
            '[Node] Setting %d connected inputs of node "%s" from %d previous nodes.',
            len(self.input_source), self.name, len(prev_results))

        for results_fname, connections in list(prev_results.items()):
            outputs = None
            try:
                outputs = _load_resultfile(results_fname).outputs
            except AttributeError as e:
                logger.critical('%s', e)

            if outputs is None:
                raise RuntimeError("""\
Error populating the inputs of node "%s": the results file of the source node \
(%s) does not contain any outputs.""" % (self.name, results_fname))

            for key, conn in connections:
                output_value = Undefined
                if isinstance(conn, tuple):
                    value = getattr(outputs, conn[0])
                    if isdefined(value):
                        output_value = evaluate_connect_function(
                            conn[1], conn[2], value)
                else:
                    output_value = getattr(outputs, conn)

                try:
                    self.set_input(key, deepcopy(output_value))
                except traits.TraitError as e:
                    msg = (
                        e.args[0], '', 'Error setting node input:',
                        'Node: %s' % self.name, 'input: %s' % key,
                        'results_file: %s' % results_fname,
                        'value: %s' % str(output_value),
                    )
                    e.args = ('\n'.join(msg), )
                    raise

        # Successfully set inputs
        self._got_inputs = True

    def _update_hash(self):
        for outdatedhash in glob(op.join(self.output_dir(), '_0x*.json')):
            os.remove(outdatedhash)
        _save_hashfile(self._hashvalue, self._hashed_inputs)

    def _run_interface(self, execute=True, updatehash=False):
        if updatehash:
            self._update_hash()
            return self._load_results()
        return self._run_command(execute)

    def _load_results(self):
        cwd = self.output_dir()

        try:
            result = _load_resultfile(
                op.join(cwd, 'result_%s.pklz' % self.name))
        except (traits.TraitError, EOFError):
            logger.debug(
                'Error populating inputs/outputs, (re)aggregating results...')
        except (AttributeError, ImportError) as err:
            logger.debug('attribute error: %s probably using '
                         'different trait pickled file', str(err))
            old_inputs = loadpkl(op.join(cwd, '_inputs.pklz'))
            self.inputs.trait_set(**old_inputs)
        else:
            return result

        # try aggregating first
        if not isinstance(self, MapNode):
            self._copyfiles_to_wd(linksonly=True)
            aggouts = self._interface.aggregate_outputs(
                needed_outputs=self.needed_outputs)
            runtime = Bunch(
                cwd=cwd,
                returncode=0,
                environ=dict(os.environ),
                hostname=socket.gethostname())
            result = InterfaceResult(
                interface=self._interface.__class__,
                runtime=runtime,
                inputs=self._interface.inputs.get_traitsfree(),
                outputs=aggouts)
            _save_resultfile(
                result, cwd, self.name,
                rebase=str2bool(self.config['execution']['use_relative_paths']))
        else:
            logger.debug('aggregating mapnode results')
            result = self._run_interface()
        return result

    def _run_command(self, execute, copyfiles=True):
        if not execute:
            try:
                result = self._load_results()
            except (FileNotFoundError, AttributeError):
                # if aggregation does not work, rerun the node
                logger.info("[Node] Some of the outputs were not found: "
                            "rerunning node.")
                copyfiles = False  # OE: this was like this before,
                execute = True  # I'll keep them for safety
            else:
                logger.info('[Node] Cached "%s" - collecting precomputed outputs',
                            self.fullname)
                return result

        outdir = self.output_dir()
        # Run command: either execute is true or load_results failed.
        result = InterfaceResult(
            interface=self._interface.__class__,
            runtime=Bunch(
                cwd=outdir,
                returncode=1,
                environ=dict(os.environ),
                hostname=socket.gethostname()
            ),
            inputs=self._interface.inputs.get_traitsfree())

        if copyfiles:
            self._originputs = deepcopy(self._interface.inputs)
            self._copyfiles_to_wd(execute=execute)

        message = '[Node] Running "{}" ("{}.{}")'.format(
            self.name, self._interface.__module__,
            self._interface.__class__.__name__)
        if issubclass(self._interface.__class__, CommandLine):
            try:
                with indirectory(outdir):
                    cmd = self._interface.cmdline
            except Exception as msg:
                result.runtime.stderr = '{}\n\n{}'.format(
                    getattr(result.runtime, 'stderr', ''), msg)
                _save_resultfile(
                    result, outdir, self.name,
                    rebase=str2bool(self.config['execution']['use_relative_paths']))
                raise
            cmdfile = op.join(outdir, 'command.txt')
            with open(cmdfile, 'wt') as fd:
                print(cmd + "\n", file=fd)
            message += ', a CommandLine Interface with command:\n{}'.format(cmd)
        logger.info(message)
        try:
            result = self._interface.run(cwd=outdir)
        except Exception as msg:
            result.runtime.stderr = '%s\n\n%s'.format(
                getattr(result.runtime, 'stderr', ''), msg)
            _save_resultfile(
                result, outdir, self.name,
                rebase=str2bool(self.config['execution']['use_relative_paths']))
            raise

        dirs2keep = None
        if isinstance(self, MapNode):
            dirs2keep = [op.join(outdir, 'mapflow')]

        result.outputs = clean_working_directory(
            result.outputs,
            outdir,
            self._interface.inputs,
            self.needed_outputs,
            self.config,
            dirs2keep=dirs2keep)
        _save_resultfile(
            result, outdir, self.name,
            rebase=str2bool(self.config['execution']['use_relative_paths']))

        return result

    def _copyfiles_to_wd(self, execute=True, linksonly=False):
        """copy files over and change the inputs"""
        filecopy_info = get_filecopy_info(self.interface)
        if not filecopy_info:
            # Nothing to be done
            return

        logger.debug('copying files to wd [execute=%s, linksonly=%s]', execute,
                     linksonly)

        outdir = self.output_dir()
        if execute and linksonly:
            olddir = outdir
            outdir = op.join(outdir, '_tempinput')
            os.makedirs(outdir, exist_ok=True)

        for info in filecopy_info:
            files = self.inputs.trait_get().get(info['key'])
            if not isdefined(files) or not files:
                continue

            infiles = ensure_list(files)
            if execute:
                if linksonly:
                    if not info['copy']:
                        newfiles = copyfiles(
                            infiles, [outdir],
                            copy=info['copy'],
                            create_new=True)
                    else:
                        newfiles = fnames_presuffix(infiles, newpath=outdir)
                    newfiles = _strip_temp(newfiles,
                                           op.abspath(olddir).split(
                                               op.sep)[-1])
                else:
                    newfiles = copyfiles(
                        infiles, [outdir], copy=info['copy'], create_new=True)
            else:
                newfiles = fnames_presuffix(infiles, newpath=outdir)
            if not isinstance(files, list):
                newfiles = simplify_list(newfiles)
            setattr(self.inputs, info['key'], newfiles)
        if execute and linksonly:
            emptydirs(outdir, noexist_ok=True)

    def update(self, **opts):
        """Update inputs"""
        self.inputs.update(**opts)


class JoinNode(Node):
    """Wraps interface objects that join inputs into a list.

    Examples
    --------

    >>> import nipype.pipeline.engine as pe
    >>> from nipype import Node, JoinNode, Workflow
    >>> from nipype.interfaces.utility import IdentityInterface
    >>> from nipype.interfaces import (ants, dcm2nii, fsl)
    >>> wf = Workflow(name='preprocess')
    >>> inputspec = Node(IdentityInterface(fields=['image']),
    ...                     name='inputspec')
    >>> inputspec.iterables = [('image',
    ...                        ['img1.nii', 'img2.nii', 'img3.nii'])]
    >>> img2flt = Node(fsl.ImageMaths(out_data_type='float'),
    ...                   name='img2flt')
    >>> wf.connect(inputspec, 'image', img2flt, 'in_file')
    >>> average = JoinNode(ants.AverageImages(), joinsource='inputspec',
    ...                       joinfield='images', name='average')
    >>> wf.connect(img2flt, 'out_file', average, 'images')
    >>> realign = Node(fsl.FLIRT(), name='realign')
    >>> wf.connect(img2flt, 'out_file', realign, 'in_file')
    >>> wf.connect(average, 'output_average_image', realign, 'reference')
    >>> strip = Node(fsl.BET(), name='strip')
    >>> wf.connect(realign, 'out_file', strip, 'in_file')

    """

    def __init__(self,
                 interface,
                 name,
                 joinsource,
                 joinfield=None,
                 unique=False,
                 **kwargs):
        """

        Parameters
        ----------
        interface : interface object
            node specific interface (fsl.Bet(), spm.Coregister())
        name : alphanumeric string
            node specific name
        joinsource : node name
            name of the join predecessor iterable node
        joinfield : string or list of strings
            name(s) of list input fields that will be aggregated.
            The default is all of the join node input fields.
        unique : flag indicating whether to ignore duplicate input values

        See Node docstring for additional keyword arguments.
        """
        super(JoinNode, self).__init__(interface, name, **kwargs)

        self._joinsource = None  # The member should be defined
        self.joinsource = joinsource  # Let the setter do the job
        """the join predecessor iterable node"""

        if not joinfield:
            # default is the interface fields
            joinfield = self._interface.inputs.copyable_trait_names()
        elif isinstance(joinfield, (str, bytes)):
            joinfield = [joinfield]
        self.joinfield = joinfield
        """the fields to join"""

        self._inputs = self._override_join_traits(self._interface.inputs,
                                                  self.joinfield)
        """the override inputs"""

        self._unique = unique
        """flag indicating whether to ignore duplicate input values"""

        self._next_slot_index = 0
        """the joinfield index assigned to an iterated input"""

    @property
    def joinsource(self):
        return self._joinsource

    @joinsource.setter
    def joinsource(self, value):
        """Set the joinsource property. If the given value is a Node,
        then the joinsource is set to the node name.
        """
        if isinstance(value, Node):
            value = value.name
        self._joinsource = value

    @property
    def inputs(self):
        """The JoinNode inputs include the join field overrides."""
        return self._inputs

    def _add_join_item_fields(self):
        """Add new join item fields assigned to the next iterated
        input

        This method is intended solely for workflow graph expansion.

        Examples
        --------

        >>> from nipype.interfaces.utility import IdentityInterface
        >>> import nipype.pipeline.engine as pe
        >>> from nipype import Node, JoinNode, Workflow
        >>> inputspec = Node(IdentityInterface(fields=['image']),
        ...    name='inputspec'),
        >>> join = JoinNode(IdentityInterface(fields=['images', 'mask']),
        ...    joinsource='inputspec', joinfield='images', name='join')
        >>> join._add_join_item_fields()
        {'images': 'imagesJ1'}

        Return the {base field: slot field} dictionary
        """
        # create the new join item fields
        idx = self._next_slot_index
        newfields = dict([(field, self._add_join_item_field(field, idx))
                          for field in self.joinfield])
        # increment the join slot index
        logger.debug("Added the %s join item fields %s.", self, newfields)
        self._next_slot_index += 1
        return newfields

    def _add_join_item_field(self, field, index):
        """Add new join item fields qualified by the given index

        Return the new field name
        """
        # the new field name
        name = "%sJ%d" % (field, index + 1)
        # make a copy of the join trait
        trait = self._inputs.trait(field, False, True)
        # add the join item trait to the override traits
        self._inputs.add_trait(name, trait)

        return name

    def _override_join_traits(self, basetraits, fields):
        """Convert the given join fields to accept an input that
        is a list item rather than a list. Non-join fields
        delegate to the interface traits.

        Return the override DynamicTraitedSpec
        """
        dyntraits = DynamicTraitedSpec()
        if fields is None:
            fields = basetraits.copyable_trait_names()
        else:
            # validate the fields
            for field in fields:
                if not basetraits.trait(field):
                    raise ValueError("The JoinNode %s does not have a field"
                                     " named %s" % (self.name, field))
        for name, trait in list(basetraits.items()):
            # if a join field has a single inner trait, then the item
            # trait is that inner trait. Otherwise, the item trait is
            # a new Any trait.
            if name in fields and len(trait.inner_traits) == 1:
                item_trait = trait.inner_traits[0]
                dyntraits.add_trait(name, item_trait)
                setattr(dyntraits, name, Undefined)
                logger.debug(
                    "Converted the join node %s field %s trait type from %s to %s",
                    self, name, trait.trait_type.info(), item_trait.info())
            else:
                dyntraits.add_trait(name, traits.Any)
                setattr(dyntraits, name, Undefined)
        return dyntraits

    def _run_command(self, execute, copyfiles=True):
        """Collates the join inputs prior to delegating to the superclass."""
        self._collate_join_field_inputs()
        return super(JoinNode, self)._run_command(execute, copyfiles)

    def _collate_join_field_inputs(self):
        """
        Collects each override join item field into the interface join
        field input."""
        for field in self.inputs.copyable_trait_names():
            if field in self.joinfield:
                # collate the join field
                val = self._collate_input_value(field)
                try:
                    setattr(self._interface.inputs, field, val)
                except Exception as e:
                    raise ValueError(">>JN %s %s %s %s %s: %s" %
                                     (self, field, val,
                                      self.inputs.copyable_trait_names(),
                                      self.joinfield, e))
            elif hasattr(self._interface.inputs, field):
                # copy the non-join field
                val = getattr(self._inputs, field)
                if isdefined(val):
                    setattr(self._interface.inputs, field, val)
        logger.debug("Collated %d inputs into the %s node join fields",
                     self._next_slot_index, self)

    def _collate_input_value(self, field):
        """
        Collects the join item field values into a list or set value for
        the given field, as follows:

        - If the field trait is a Set, then the values are collected into
        a set.

        - Otherwise, the values are collected into a list which preserves
        the iterables order. If the ``unique`` flag is set, then duplicate
        values are removed but the iterables order is preserved.
        """
        val = [
            self._slot_value(field, idx)
            for idx in range(self._next_slot_index)
        ]
        basetrait = self._interface.inputs.trait(field)
        if isinstance(basetrait.trait_type, traits.Set):
            return set(val)

        if self._unique:
            return list(OrderedDict.fromkeys(val))

        return val

    def _slot_value(self, field, index):
        slot_field = "%sJ%d" % (field, index + 1)
        try:
            return getattr(self._inputs, slot_field)
        except AttributeError as e:
            raise AttributeError(
                "The join node %s does not have a slot field %s"
                " to hold the %s value at index %d: %s" % (self, slot_field,
                                                           field, index, e))


class MapNode(Node):
    """Wraps interface objects that need to be iterated on a list of inputs.

    Examples
    --------

    >>> from nipype import MapNode
    >>> from nipype.interfaces import fsl
    >>> realign = MapNode(fsl.MCFLIRT(), 'in_file', 'realign')
    >>> realign.inputs.in_file = ['functional.nii',
    ...                           'functional2.nii',
    ...                           'functional3.nii']
    >>> realign.run() # doctest: +SKIP

    """

    def __init__(self,
                 interface,
                 iterfield,
                 name,
                 serial=False,
                 nested=False,
                 **kwargs):
        """

        Parameters
        ----------
        interface : interface object
            node specific interface (fsl.Bet(), spm.Coregister())
        iterfield : string or list of strings
            name(s) of input fields that will receive a list of whatever kind
            of input they take. the node will be run separately for each
            value in these lists. for more than one input, the values are
            paired (i.e. it does not compute a combinatorial product).
        name : alphanumeric string
            node specific name
        serial : boolean
            flag to enforce executing the jobs of the mapnode in a serial
            manner rather than parallel
        nested : boolean
            support for nested lists. If set, the input list will be flattened
            before running and the nested list structure of the outputs will
            be resored.

        See Node docstring for additional keyword arguments.
        """

        super(MapNode, self).__init__(interface, name, **kwargs)
        if isinstance(iterfield, (str, bytes)):
            iterfield = [iterfield]
        self.iterfield = iterfield
        self.nested = nested
        self._inputs = self._create_dynamic_traits(
            self._interface.inputs, fields=self.iterfield)
        self._inputs.on_trait_change(self._set_mapnode_input)
        self._got_inputs = False
        self._serial = serial

    def _create_dynamic_traits(self, basetraits, fields=None, nitems=None):
        """Convert specific fields of a trait to accept multiple inputs
        """
        output = DynamicTraitedSpec()
        if fields is None:
            fields = basetraits.copyable_trait_names()
        for name, spec in list(basetraits.items()):
            if name in fields and ((nitems is None) or (nitems > 1)):
                logger.debug('adding multipath trait: %s', name)
                if self.nested:
                    output.add_trait(name, InputMultiPath(traits.Any()))
                else:
                    output.add_trait(name, InputMultiPath(spec.trait_type))
            else:
                output.add_trait(name, traits.Trait(spec))
            setattr(output, name, Undefined)
            value = getattr(basetraits, name)
            if isdefined(value):
                setattr(output, name, value)
            value = getattr(output, name)
        return output

    def set_input(self, parameter, val):
        """
        Set interface input value or nodewrapper attribute
        Priority goes to interface.
        """
        logger.debug('setting nodelevel(%s) input %s = %s', str(self),
                     parameter, str(val))
        self._set_mapnode_input(parameter, deepcopy(val))

    def _set_mapnode_input(self, name, newvalue):
        logger.debug('setting mapnode(%s) input: %s -> %s', str(self), name,
                     str(newvalue))
        if name in self.iterfield:
            setattr(self._inputs, name, newvalue)
        else:
            setattr(self._interface.inputs, name, newvalue)

    def _get_hashval(self):
        """Compute hash including iterfield lists."""
        self._get_inputs()

        if self._hashvalue is not None and self._hashed_inputs is not None:
            return self._hashed_inputs, self._hashvalue

        self._check_iterfield()
        hashinputs = deepcopy(self._interface.inputs)
        for name in self.iterfield:
            hashinputs.remove_trait(name)
            hashinputs.add_trait(
                name,
                InputMultiPath(
                    self._interface.inputs.traits()[name].trait_type))
            logger.debug('setting hashinput %s-> %s', name,
                         getattr(self._inputs, name))
            if self.nested:
                setattr(hashinputs, name, flatten(getattr(self._inputs, name)))
            else:
                setattr(hashinputs, name, getattr(self._inputs, name))
        hashed_inputs, hashvalue = hashinputs.get_hashval(
            hash_method=self.config['execution']['hash_method'])
        rm_extra = self.config['execution']['remove_unnecessary_outputs']
        if str2bool(rm_extra) and self.needed_outputs:
            hashobject = md5()
            hashobject.update(hashvalue.encode())
            sorted_outputs = sorted(self.needed_outputs)
            hashobject.update(str(sorted_outputs).encode())
            hashvalue = hashobject.hexdigest()
            hashed_inputs.append(('needed_outputs', sorted_outputs))
        self._hashed_inputs, self._hashvalue = hashed_inputs, hashvalue
        return self._hashed_inputs, self._hashvalue

    @property
    def inputs(self):
        return self._inputs

    @property
    def outputs(self):
        if self._interface._outputs():
            return Bunch(self._interface._outputs().trait_get())

    def _make_nodes(self, cwd=None):
        if cwd is None:
            cwd = self.output_dir()
        if self.nested:
            nitems = len(
                flatten(
                    ensure_list(getattr(self.inputs, self.iterfield[0]))))
        else:
            nitems = len(
                ensure_list(getattr(self.inputs, self.iterfield[0])))
        for i in range(nitems):
            nodename = '_%s%d' % (self.name, i)
            node = Node(
                deepcopy(self._interface),
                n_procs=self._n_procs,
                mem_gb=self._mem_gb,
                overwrite=self.overwrite,
                needed_outputs=self.needed_outputs,
                run_without_submitting=self.run_without_submitting,
                base_dir=op.join(cwd, 'mapflow'),
                name=nodename)
            node.plugin_args = self.plugin_args
            node.interface.inputs.trait_set(
                **deepcopy(self._interface.inputs.trait_get()))
            node.interface.resource_monitor = self._interface.resource_monitor
            for field in self.iterfield:
                if self.nested:
                    fieldvals = flatten(
                        ensure_list(getattr(self.inputs, field)))
                else:
                    fieldvals = ensure_list(getattr(self.inputs, field))
                logger.debug('setting input %d %s %s', i, field, fieldvals[i])
                setattr(node.inputs, field, fieldvals[i])
            node.config = self.config
            yield i, node

    def _collate_results(self, nodes):
        finalresult = InterfaceResult(
            interface=[],
            runtime=[],
            provenance=[],
            inputs=[],
            outputs=self.outputs)
        returncode = []
        for i, nresult, err in nodes:
            finalresult.runtime.insert(i, None)
            returncode.insert(i, err)

            if nresult:
                if hasattr(nresult, 'runtime'):
                    finalresult.interface.insert(i, nresult.interface)
                    finalresult.inputs.insert(i, nresult.inputs)
                    finalresult.runtime[i] = nresult.runtime
                if hasattr(nresult, 'provenance'):
                    finalresult.provenance.insert(i, nresult.provenance)

            if self.outputs:
                for key, _ in list(self.outputs.items()):
                    rm_extra = (
                        self.config['execution']['remove_unnecessary_outputs'])
                    if str2bool(rm_extra) and self.needed_outputs:
                        if key not in self.needed_outputs:
                            continue
                    values = getattr(finalresult.outputs, key)
                    if not isdefined(values):
                        values = []
                    if nresult and nresult.outputs:
                        values.insert(i, nresult.outputs.trait_get()[key])
                    else:
                        values.insert(i, None)
                    defined_vals = [isdefined(val) for val in values]
                    if any(defined_vals) and finalresult.outputs:
                        setattr(finalresult.outputs, key, values)

        if self.nested:
            for key, _ in list(self.outputs.items()):
                values = getattr(finalresult.outputs, key)
                if isdefined(values):
                    values = unflatten(values,
                                       ensure_list(
                                           getattr(self.inputs,
                                                   self.iterfield[0])))
                setattr(finalresult.outputs, key, values)

        if returncode and any([code is not None for code in returncode]):
            msg = []
            for i, code in enumerate(returncode):
                if code is not None:
                    msg += ['Subnode %d failed' % i]
                    msg += ['Error: %s' % str(code)]
            raise Exception('Subnodes of node: %s failed:\n%s' %
                            (self.name, '\n'.join(msg)))

        return finalresult

    def get_subnodes(self):
        """Generate subnodes of a mapnode and write pre-execution report"""
        self._get_inputs()
        self._check_iterfield()
        write_node_report(self, result=None, is_mapnode=True)
        return [node for _, node in self._make_nodes()]

    def num_subnodes(self):
        """Get the number of subnodes to iterate in this MapNode"""
        self._get_inputs()
        self._check_iterfield()
        if self._serial:
            return 1
        if self.nested:
            return len(
                ensure_list(
                    flatten(getattr(self.inputs, self.iterfield[0]))))
        return len(ensure_list(getattr(self.inputs, self.iterfield[0])))

    def _get_inputs(self):
        old_inputs = self._inputs.trait_get()
        self._inputs = self._create_dynamic_traits(
            self._interface.inputs, fields=self.iterfield)
        self._inputs.trait_set(**old_inputs)
        super(MapNode, self)._get_inputs()

    def _check_iterfield(self):
        """Checks iterfield

        * iterfield must be in inputs
        * number of elements must match across iterfield
        """
        for iterfield in self.iterfield:
            if not isdefined(getattr(self.inputs, iterfield)):
                raise ValueError(("Input %s was not set but it is listed "
                                  "in iterfields.") % iterfield)
        if len(self.iterfield) > 1:
            first_len = len(
                ensure_list(getattr(self.inputs, self.iterfield[0])))
            for iterfield in self.iterfield[1:]:
                if first_len != len(
                        ensure_list(getattr(self.inputs, iterfield))):
                    raise ValueError(
                        ("All iterfields of a MapNode have to "
                         "have the same length. %s") % str(self.inputs))

    def _run_interface(self, execute=True, updatehash=False):
        """Run the mapnode interface

        This is primarily intended for serial execution of mapnode. A parallel
        execution requires creation of new nodes that can be spawned
        """
        self._check_iterfield()
        cwd = self.output_dir()
        if not execute:
            return self._load_results()

        # Set up mapnode folder names
        if self.nested:
            nitems = len(
                ensure_list(
                    flatten(getattr(self.inputs, self.iterfield[0]))))
        else:
            nitems = len(
                ensure_list(getattr(self.inputs, self.iterfield[0])))
        nnametpl = '_%s{}' % self.name
        nodenames = [nnametpl.format(i) for i in range(nitems)]

        # Run mapnode
        result = self._collate_results(
            _node_runner(
                self._make_nodes(cwd),
                updatehash=updatehash,
                stop_first=str2bool(
                    self.config['execution']['stop_on_first_crash'])))
        # And store results
        _save_resultfile(result, cwd, self.name, rebase=False)
        # remove any node directories no longer required
        dirs2remove = []
        for path in glob(op.join(cwd, 'mapflow', '*')):
            if op.isdir(path):
                if path.split(op.sep)[-1] not in nodenames:
                    dirs2remove.append(path)
        for path in dirs2remove:
            logger.debug('[MapNode] Removing folder "%s".', path)
            shutil.rmtree(path)

        return result<|MERGE_RESOLUTION|>--- conflicted
+++ resolved
@@ -5,15 +5,7 @@
 
 The `Node` class provides core functionality for batch processing.
 """
-<<<<<<< HEAD
-from collections import OrderedDict
-=======
-from __future__ import (print_function, division, unicode_literals,
-                        absolute_import)
-from builtins import range, str, bytes, open
-
 from collections import OrderedDict, defaultdict
->>>>>>> 5e9d9b53
 
 import os
 import os.path as op
