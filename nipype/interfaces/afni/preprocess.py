--- conflicted
+++ resolved
@@ -1,16 +1,8 @@
 # -*- coding: utf-8 -*-
 # emacs: -*- mode: python; py-indent-offset: 4; indent-tabs-mode: nil -*-
 # vi: set ft=python sts=4 ts=4 sw=4 et:
-<<<<<<< HEAD
-"""AFNI preprocessing interfaces
-"""
-=======
 """AFNI preprocessing interfaces."""
-from __future__ import (print_function, division, unicode_literals,
-                        absolute_import)
-from builtins import open
-
->>>>>>> e7ab9cb2
+
 import os
 import os.path as op
 
