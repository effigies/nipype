--- conflicted
+++ resolved
@@ -1063,11 +1063,9 @@
             outputs['inverse_warped_image'] = os.path.abspath(inv_out_filename)
         if len(self.inputs.save_state):
             outputs['save_state'] = os.path.abspath(self.inputs.save_state)
-<<<<<<< HEAD
         if self.inputs.profiling:
             outputs['metric_value'] = self._metric_value
             outputs['elapsed_time'] = self._elapsed_time
-=======
         return outputs
 
 
@@ -1190,5 +1188,4 @@
         outputs = self._outputs()
         stdout = runtime.stdout.split('\n')
         outputs.similarity = float(stdout[0])
->>>>>>> 56b7c81e
         return outputs