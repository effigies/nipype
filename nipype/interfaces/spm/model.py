# -*- coding: utf-8 -*-
# emacs: -*- mode: python; py-indent-offset: 4; indent-tabs-mode: nil -*-
# vi: set ft=python sts=4 ts=4 sw=4 et:
"""The spm module provides basic functions for interfacing with matlab
and spm to access spm tools.

   Change directory to provide relative paths for doctests
   >>> import os
   >>> filepath = os.path.dirname( os.path.realpath( __file__ ) )
   >>> datadir = os.path.realpath(os.path.join(filepath, '../../testing/data'))
   >>> os.chdir(datadir)

"""
<<<<<<< HEAD
from __future__ import print_function, division, unicode_literals, absolute_import
from builtins import str, bytes
=======
>>>>>>> da1f544c

# Standard library imports
import os
from glob import glob

# Third-party imports
import numpy as np
import scipy.io as sio

# Local imports
from ... import logging
from ...utils.filemanip import (filename_to_list, list_to_filename,
                                split_filename)
<<<<<<< HEAD
from ..base import (Bunch, traits, TraitedSpec, File, Directory,
                    OutputMultiPath, InputMultiPath, isdefined)
from .base import (SPMCommand, SPMCommandInputSpec,
                   scans_for_fnames)

__docformat__ = 'restructuredtext'
=======
from ... import logging

>>>>>>> da1f544c
logger = logging.getLogger('interface')
__docformat__ = 'restructuredtext'


class Level1DesignInputSpec(SPMCommandInputSpec):
    spm_mat_dir = Directory(exists=True, field='dir',
                            desc='directory to store SPM.mat file (opt)')
    timing_units = traits.Enum('secs', 'scans', field='timing.units',
                               desc='units for specification of onsets',
                               mandatory=True)
    interscan_interval = traits.Float(field='timing.RT',
                                      desc='Interscan interval in secs',
                                      mandatory=True)
    microtime_resolution = traits.Int(field='timing.fmri_t',
                                      desc=('Number of time-bins per scan '
                                            'in secs (opt)'))
    microtime_onset = traits.Float(field='timing.fmri_t0',
                                   desc=('The onset/time-bin in seconds for '
                                         'alignment (opt)'))
    session_info = traits.Any(field='sess',
                              desc=('Session specific information generated '
                                    'by ``modelgen.SpecifyModel``'),
                              mandatory=True)
    factor_info = traits.List(traits.Dict(traits.Enum('name', 'levels')),
                              field='fact',
                              desc=('Factor specific information '
                                    'file (opt)'))
    bases = traits.Dict(traits.Enum('hrf', 'fourier', 'fourier_han',
                                    'gamma', 'fir'), field='bases', desc="""
            dict {'name':{'basesparam1':val,...}}
            name : string
                Name of basis function (hrf, fourier, fourier_han,
                gamma, fir)

                hrf :
                    derivs : 2-element list
                        Model  HRF  Derivatives. No derivatives: [0,0],
                        Time derivatives : [1,0], Time and Dispersion
                        derivatives: [1,1]
                fourier, fourier_han, gamma, fir:
                    length : int
                        Post-stimulus window length (in seconds)
                    order : int
                        Number of basis functions
""", mandatory=True)
    volterra_expansion_order = traits.Enum(1, 2, field='volt',
                                           desc=('Model interactions - '
                                                 'yes:1, no:2'))
    global_intensity_normalization = traits.Enum('none', 'scaling',
                                                 field='global',
                                                 desc=('Global intensity '
                                                       'normalization - '
                                                       'scaling or none'))
    mask_image = File(exists=True, field='mask',
                      desc='Image  for  explicitly  masking the analysis')
    mask_threshold = traits.Either(traits.Enum('-Inf'), traits.Float(),
                                   desc="Thresholding for the mask",
                                   default='-Inf', usedefault=True)
    model_serial_correlations = traits.Enum('AR(1)', 'FAST', 'none',
                                            field='cvi',
                                            desc=('Model serial correlations '
                                                  'AR(1), FAST or none. FAST '
                                                  'is available in SPM12'))


class Level1DesignOutputSpec(TraitedSpec):
    spm_mat_file = File(exists=True, desc='SPM mat file')


class Level1Design(SPMCommand):
    """Generate an SPM design matrix

    http://www.fil.ion.ucl.ac.uk/spm/doc/manual.pdf#page=59

    Examples
    --------

    >>> level1design = Level1Design()
    >>> level1design.inputs.timing_units = 'secs'
    >>> level1design.inputs.interscan_interval = 2.5
    >>> level1design.inputs.bases = {'hrf':{'derivs': [0,0]}}
    >>> level1design.inputs.session_info = 'session_info.npz'
    >>> level1design.run() # doctest: +SKIP

    """

    input_spec = Level1DesignInputSpec
    output_spec = Level1DesignOutputSpec

    _jobtype = 'stats'
    _jobname = 'fmri_spec'

    def _format_arg(self, opt, spec, val):
        """Convert input to appropriate format for spm
        """
        if opt in ['spm_mat_dir', 'mask_image']:
            return np.array([str(val)], dtype=object)
        if opt in ['session_info']:  # , 'factor_info']:
            if isinstance(val, dict):
                return [val]
            else:
                return val
        return super(Level1Design, self)._format_arg(opt, spec, val)

    def _parse_inputs(self):
        """validate spm realign options if set to None ignore
        """
        einputs = super(Level1Design, self)._parse_inputs(
            skip=('mask_threshold'))
        for sessinfo in einputs[0]['sess']:
            sessinfo['scans'] = scans_for_fnames(
                filename_to_list(sessinfo['scans']), keep4d=False)
        if not isdefined(self.inputs.spm_mat_dir):
            einputs[0]['dir'] = np.array([str(os.getcwd())], dtype=object)
        return einputs

    def _make_matlab_command(self, content):
        """validates spm options and generates job structure
        if mfile is True uses matlab .m file
        else generates a job structure and saves in .mat
        """
        if isdefined(self.inputs.mask_image):
            # SPM doesn't handle explicit masking properly, especially
            # when you want to use the entire mask image
            postscript = "load SPM;\n"
            postscript += ("SPM.xM.VM = spm_vol('%s');\n"
                           % list_to_filename(self.inputs.mask_image))
            postscript += "SPM.xM.I = 0;\n"
            postscript += "SPM.xM.T = [];\n"
            postscript += ("SPM.xM.TH = ones(size(SPM.xM.TH))*(%s);\n"
                           % self.inputs.mask_threshold)
            postscript += ("SPM.xM.xs = struct('Masking', "
                           "'explicit masking only');\n")
            postscript += "save SPM SPM;\n"
        else:
            postscript = None
        return super(Level1Design, self)._make_matlab_command(
            content, postscript=postscript)

    def _list_outputs(self):
        outputs = self._outputs().get()
        spm = os.path.join(os.getcwd(), 'SPM.mat')
        outputs['spm_mat_file'] = spm
        return outputs


class EstimateModelInputSpec(SPMCommandInputSpec):
    spm_mat_file = File(exists=True, field='spmmat',
                        desc='absolute path to SPM.mat',
                        copyfile=True,
                        mandatory=True)
    estimation_method = traits.Dict(traits.Enum('Classical', 'Bayesian2',
                                                'Bayesian'),
                                    field='method',
                                    desc=('Classical, Bayesian2, '
                                          'Bayesian (dict)'),
                                    mandatory=True)
    flags = traits.Str(desc='optional arguments (opt)')


class EstimateModelOutputSpec(TraitedSpec):
    mask_image = File(exists=True,
                      desc='binary mask to constrain estimation')
    beta_images = OutputMultiPath(File(exists=True),
                                  desc='design parameter estimates')
    residual_image = File(exists=True,
                          desc='Mean-squared image of the residuals')
    RPVimage = File(exists=True, desc='Resels per voxel image')
    spm_mat_file = File(exists=True, desc='Updated SPM mat file')


class EstimateModel(SPMCommand):
    """Use spm_spm to estimate the parameters of a model

    http://www.fil.ion.ucl.ac.uk/spm/doc/manual.pdf#page=69

    Examples
    --------
    >>> est = EstimateModel()
    >>> est.inputs.spm_mat_file = 'SPM.mat'
    >>> est.run() # doctest: +SKIP
    """
    input_spec = EstimateModelInputSpec
    output_spec = EstimateModelOutputSpec
    _jobtype = 'stats'
    _jobname = 'fmri_est'

    def _format_arg(self, opt, spec, val):
        """Convert input to appropriate format for spm
        """
        if opt == 'spm_mat_file':
            return np.array([str(val)], dtype=object)
        if opt == 'estimation_method':
            if isinstance(val, (str, bytes)):
                return {'%s' % val: 1}
            else:
                return val
        return super(EstimateModel, self)._format_arg(opt, spec, val)

    def _parse_inputs(self):
        """validate spm realign options if set to None ignore
        """
        einputs = super(EstimateModel, self)._parse_inputs(skip=('flags'))
        if isdefined(self.inputs.flags):
            einputs[0].update(self.inputs.flags)
        return einputs

    def _list_outputs(self):
        outputs = self._outputs().get()
        pth, _ = os.path.split(self.inputs.spm_mat_file)
        spm12 = '12' in self.version.split('.')[0]
        if spm12:
            mask = os.path.join(pth, 'mask.nii')
        else:
            mask = os.path.join(pth, 'mask.img')
        outputs['mask_image'] = mask
        spm = sio.loadmat(self.inputs.spm_mat_file, struct_as_record=False)
        betas = []
        for vbeta in spm['SPM'][0, 0].Vbeta[0]:
            betas.append(str(os.path.join(pth, vbeta.fname[0])))
        if betas:
            outputs['beta_images'] = betas
        if spm12:
            resms = os.path.join(pth, 'ResMS.nii')
        else:
            resms = os.path.join(pth, 'ResMS.img')
        outputs['residual_image'] = resms
        if spm12:
            rpv = os.path.join(pth, 'RPV.nii')
        else:
            rpv = os.path.join(pth, 'RPV.img')
        outputs['RPVimage'] = rpv
        spm = os.path.join(pth, 'SPM.mat')
        outputs['spm_mat_file'] = spm
        return outputs


class EstimateContrastInputSpec(SPMCommandInputSpec):
    spm_mat_file = File(exists=True, field='spmmat',
                        desc='Absolute path to SPM.mat',
                        copyfile=True,
                        mandatory=True)
    contrasts = traits.List(
        traits.Either(traits.Tuple(traits.Str,
                                   traits.Enum('T'),
                                   traits.List(traits.Str),
                                   traits.List(traits.Float)),
                      traits.Tuple(traits.Str,
                                   traits.Enum('T'),
                                   traits.List(traits.Str),
                                   traits.List(traits.Float),
                                   traits.List(traits.Float)),
                      traits.Tuple(traits.Str,
                                   traits.Enum('F'),
                                   traits.List(traits.Either(
                                       traits.Tuple(traits.Str,
                                                    traits.Enum('T'),
                                                    traits.List(traits.Str),
                                                    traits.List(traits.Float)),
                                       traits.Tuple(traits.Str,
                                                    traits.Enum('T'),
                                                    traits.List(traits.Str),
                                                    traits.List(traits.Float),
                                                    traits.List(
                                                        traits.Float)))))),
        desc="""List of contrasts with each contrast being a list of the form:
            [('name', 'stat', [condition list], [weight list], [session list])]
            If session list is None or not provided, all sessions are used. For
            F contrasts, the condition list should contain previously defined
            T-contrasts.""",
        mandatory=True)
    beta_images = InputMultiPath(File(exists=True),
                                 desc=('Parameter estimates of the '
                                       'design matrix'),
                                 copyfile=False,
                                 mandatory=True)
    residual_image = File(exists=True,
                          desc='Mean-squared image of the residuals',
                          copyfile=False,
                          mandatory=True)
    use_derivs = traits.Bool(desc='use derivatives for estimation',
                             xor=['group_contrast'])
    group_contrast = traits.Bool(desc='higher level contrast',
                                 xor=['use_derivs'])


class EstimateContrastOutputSpec(TraitedSpec):
    con_images = OutputMultiPath(File(exists=True),
                                 desc='contrast images from a t-contrast')
    spmT_images = OutputMultiPath(File(exists=True),
                                  desc='stat images from a t-contrast')
    ess_images = OutputMultiPath(File(exists=True),
                                 desc='contrast images from an F-contrast')
    spmF_images = OutputMultiPath(File(exists=True),
                                  desc='stat images from an F-contrast')
    spm_mat_file = File(exists=True, desc='Updated SPM mat file')


class EstimateContrast(SPMCommand):
    """Use spm_contrasts to estimate contrasts of interest

    Examples
    --------
    >>> import nipype.interfaces.spm as spm
    >>> est = spm.EstimateContrast()
    >>> est.inputs.spm_mat_file = 'SPM.mat'
    >>> cont1 = ('Task>Baseline','T', ['Task-Odd','Task-Even'],[0.5,0.5])
    >>> cont2 = ('Task-Odd>Task-Even','T', ['Task-Odd','Task-Even'],[1,-1])
    >>> contrasts = [cont1,cont2]
    >>> est.inputs.contrasts = contrasts
    >>> est.run() # doctest: +SKIP

    """

    input_spec = EstimateContrastInputSpec
    output_spec = EstimateContrastOutputSpec
    _jobtype = 'stats'
    _jobname = 'con'

    def _make_matlab_command(self, _):
        """validates spm options and generates job structure
        """
        contrasts = []
        cname = []
        for i, cont in enumerate(self.inputs.contrasts):
            cname.insert(i, cont[0])
            contrasts.insert(i, Bunch(name=cont[0],
                                      stat=cont[1],
                                      conditions=cont[2],
                                      weights=None,
                                      sessions=None))
            if len(cont) >= 4:
                contrasts[i].weights = cont[3]
            if len(cont) >= 5:
                contrasts[i].sessions = cont[4]
        script = "% generated by nipype.interfaces.spm\n"
        script += "spm_defaults;\n"
        script += ("jobs{1}.stats{1}.con.spmmat  = {'%s'};\n"
                   % self.inputs.spm_mat_file)
        script += "load(jobs{1}.stats{1}.con.spmmat{:});\n"
        script += "SPM.swd = '%s';\n" % os.getcwd()
        script += "save(jobs{1}.stats{1}.con.spmmat{:},'SPM');\n"
        script += "names = SPM.xX.name;\n"
        # get names for columns
        if (isdefined(self.inputs.group_contrast) and
                self.inputs.group_contrast):
            script += "condnames=names;\n"
        else:
            if self.inputs.use_derivs:
                script += "pat = 'Sn\([0-9]*\) (.*)';\n"
            else:
                script += ("pat = 'Sn\([0-9]*\) (.*)\*bf\(1\)|Sn\([0-9]*\) "
                           ".*\*bf\([2-9]\)|Sn\([0-9]*\) (.*)';\n")
            script += "t = regexp(names,pat,'tokens');\n"
            # get sessidx for columns
            script += "pat1 = 'Sn\(([0-9].*)\)\s.*';\n"
            script += "t1 = regexp(names,pat1,'tokens');\n"
            script += ("for i0=1:numel(t),condnames{i0}='';condsess(i0)=0;if "
                       "~isempty(t{i0}{1}),condnames{i0} = t{i0}{1}{1};"
                       "condsess(i0)=str2num(t1{i0}{1}{1});end;end;\n")
        # BUILD CONTRAST SESSION STRUCTURE
        for i, contrast in enumerate(contrasts):
            if contrast.stat == 'T':
                script += ("consess{%d}.tcon.name   = '%s';\n"
                           % (i + 1, contrast.name))
                script += ("consess{%d}.tcon.convec = zeros(1,numel(names));\n"
                           % (i + 1))
                for c0, cond in enumerate(contrast.conditions):
                    script += ("idx = strmatch('%s',condnames,'exact');\n"
                               % (cond))
                    script += (("if isempty(idx), throw(MException("
                                "'CondName:Chk', sprintf('Condition %%s not "
                                "found in design','%s'))); end;\n") % cond)
                    if contrast.sessions:
                        for sno, sw in enumerate(contrast.sessions):
                            script += ("sidx = find(condsess(idx)==%d);\n"
                                       % (sno + 1))
                            script += (("consess{%d}.tcon.convec(idx(sidx)) "
                                        "= %f;\n")
                                       % (i + 1, sw * contrast.weights[c0]))
                    else:
                        script += ("consess{%d}.tcon.convec(idx) = %f;\n"
                                   % (i + 1, contrast.weights[c0]))
        for i, contrast in enumerate(contrasts):
            if contrast.stat == 'F':
                script += ("consess{%d}.fcon.name   =  '%s';\n"
                           % (i + 1, contrast.name))
                for cl0, fcont in enumerate(contrast.conditions):
                    try:
                        tidx = cname.index(fcont[0])
                    except:
                        Exception("Contrast Estimate: could not get index of"
                                  " T contrast. probably not defined prior "
                                  "to the F contrasts")
                    script += (("consess{%d}.fcon.convec{%d} = "
                                "consess{%d}.tcon.convec;\n")
                               % (i + 1, cl0 + 1, tidx + 1))
        script += "jobs{1}.stats{1}.con.consess = consess;\n"
        script += ("if strcmp(spm('ver'),'SPM8'), spm_jobman('initcfg');"
                   "jobs=spm_jobman('spm5tospm8',{jobs});end\n")
        script += "spm_jobman('run',jobs);"
        return script

    def _list_outputs(self):
        outputs = self._outputs().get()
        pth, _ = os.path.split(self.inputs.spm_mat_file)
        spm = sio.loadmat(self.inputs.spm_mat_file, struct_as_record=False)
        con_images = []
        spmT_images = []
        for con in spm['SPM'][0, 0].xCon[0]:
            con_images.append(str(os.path.join(pth, con.Vcon[0, 0].fname[0])))
            spmT_images.append(str(os.path.join(pth, con.Vspm[0, 0].fname[0])))
        if con_images:
            outputs['con_images'] = con_images
            outputs['spmT_images'] = spmT_images
        spm12 = '12' in self.version.split('.')[0]
        if spm12:
            ess = glob(os.path.join(pth, 'ess*.nii'))
        else:
            ess = glob(os.path.join(pth, 'ess*.img'))
        if len(ess) > 0:
            outputs['ess_images'] = sorted(ess)
        if spm12:
            spmf = glob(os.path.join(pth, 'spmF*.nii'))
        else:
            spmf = glob(os.path.join(pth, 'spmF*.img'))
        if len(spmf) > 0:
            outputs['spmF_images'] = sorted(spmf)
        outputs['spm_mat_file'] = self.inputs.spm_mat_file
        return outputs


class ThresholdInputSpec(SPMCommandInputSpec):
    spm_mat_file = File(exists=True, desc='absolute path to SPM.mat',
                        copyfile=True, mandatory=True)
    stat_image = File(exists=True, desc='stat image',
                      copyfile=False, mandatory=True)
    contrast_index = traits.Int(mandatory=True,
                                desc='which contrast in the SPM.mat to use')
    use_fwe_correction = traits.Bool(True, usedefault=True,
                                     desc=('whether to use FWE (Bonferroni) '
                                           'correction for initial threshold '
                                           '(height_threshold_type has to be '
                                           'set to p-value)'))
    use_topo_fdr = traits.Bool(True, usedefault=True,
                               desc=('whether to use FDR over cluster extent '
                                     'probabilities'))
    height_threshold = traits.Float(0.05, usedefault=True,
                                    desc=('value for initial thresholding '
                                          '(defining clusters)'))
    height_threshold_type = traits.Enum('p-value', 'stat', usedefault=True,
                                        desc=('Is the cluster forming '
                                              'threshold a stat value or '
                                              'p-value?'))
    extent_fdr_p_threshold = traits.Float(0.05, usedefault=True,
                                          desc=('p threshold on FDR corrected '
                                                'cluster size probabilities'))
    extent_threshold = traits.Int(0, usedefault=True,
                                  desc='Minimum cluster size in voxels')
    force_activation = traits.Bool(False, usedefault=True,
                                   desc=('In case no clusters survive the '
                                         'topological inference step this '
                                         'will pick a culster with the highes '
                                         'sum of t-values. Use with care.'))


class ThresholdOutputSpec(TraitedSpec):
    thresholded_map = File(exists=True)
    n_clusters = traits.Int()
    pre_topo_fdr_map = File(exists=True)
    pre_topo_n_clusters = traits.Int()
    activation_forced = traits.Bool()
    cluster_forming_thr = traits.Float()


class Threshold(SPMCommand):
    """Topological FDR thresholding based on cluster extent/size. Smoothness is
    estimated from GLM residuals but is assumed to be the same for all of the
    voxels.

    Examples
    --------

    >>> thresh = Threshold()
    >>> thresh.inputs.spm_mat_file = 'SPM.mat'
    >>> thresh.inputs.stat_image = 'spmT_0001.img'
    >>> thresh.inputs.contrast_index = 1
    >>> thresh.inputs.extent_fdr_p_threshold = 0.05
    >>> thresh.run() # doctest: +SKIP
    """
    input_spec = ThresholdInputSpec
    output_spec = ThresholdOutputSpec

    def _gen_thresholded_map_filename(self):
        _, fname, ext = split_filename(self.inputs.stat_image)
        return os.path.abspath(fname + "_thr" + ext)

    def _gen_pre_topo_map_filename(self):
        _, fname, ext = split_filename(self.inputs.stat_image)
        return os.path.abspath(fname + "_pre_topo_thr" + ext)

    def _make_matlab_command(self, _):
        script = "con_index = %d;\n" % self.inputs.contrast_index
        script += "cluster_forming_thr = %f;\n" % self.inputs.height_threshold
        if self.inputs.use_fwe_correction:
            script += "thresDesc  = 'FWE';\n"
        else:
            script += "thresDesc  = 'none';\n"

        if self.inputs.use_topo_fdr:
            script += "use_topo_fdr  = 1;\n"
        else:
            script += "use_topo_fdr  = 0;\n"

        if self.inputs.force_activation:
            script += "force_activation  = 1;\n"
        else:
            script += "force_activation  = 0;\n"
        script += ("cluster_extent_p_fdr_thr = %f;\n"
                   % self.inputs.extent_fdr_p_threshold)
        script += "stat_filename = '%s';\n" % self.inputs.stat_image
        script += ("height_threshold_type = '%s';\n"
                   % self.inputs.height_threshold_type)
        script += "extent_threshold = %d;\n" % self.inputs.extent_threshold

        script += "load %s;\n" % self.inputs.spm_mat_file
        script += """
FWHM  = SPM.xVol.FWHM;
df = [SPM.xCon(con_index).eidf SPM.xX.erdf];
STAT = SPM.xCon(con_index).STAT;
R = SPM.xVol.R;
S = SPM.xVol.S;
n = 1;

switch thresDesc
    case 'FWE'
        cluster_forming_thr = spm_uc(cluster_forming_thr,df,STAT,R,n,S);

    case 'none'
        if strcmp(height_threshold_type, 'p-value')
            cluster_forming_thr = spm_u(cluster_forming_thr^(1/n),df,STAT);
        end
end

stat_map_vol = spm_vol(stat_filename);
[stat_map_data, stat_map_XYZmm] = spm_read_vols(stat_map_vol);

Z = stat_map_data(:)';
[x,y,z] = ind2sub(size(stat_map_data),(1:numel(stat_map_data))');
XYZ = cat(1, x', y', z');

XYZth = XYZ(:, Z >= cluster_forming_thr);
Zth = Z(Z >= cluster_forming_thr);

"""
        script += (("spm_write_filtered(Zth,XYZth,stat_map_vol.dim',"
                    "stat_map_vol.mat,'thresholded map', '%s');\n")
                   % self._gen_pre_topo_map_filename())
        script += """
max_size = 0;
max_size_index = 0;
th_nclusters = 0;
nclusters = 0;
if isempty(XYZth)
    thresholded_XYZ = [];
    thresholded_Z = [];
else
    if use_topo_fdr
        V2R        = 1/prod(FWHM(stat_map_vol.dim > 1));
        [uc,Pc,ue] = spm_uc_clusterFDR(cluster_extent_p_fdr_thr,df,STAT,R,n,Z,XYZ,V2R,cluster_forming_thr);
    end

    voxel_labels = spm_clusters(XYZth);
    nclusters = max(voxel_labels);

    thresholded_XYZ = [];
    thresholded_Z = [];

    for i = 1:nclusters
        cluster_size = sum(voxel_labels==i);
         if cluster_size > extent_threshold && (~use_topo_fdr || (cluster_size - uc) > -1)
            thresholded_XYZ = cat(2, thresholded_XYZ, XYZth(:,voxel_labels == i));
            thresholded_Z = cat(2, thresholded_Z, Zth(voxel_labels == i));
            th_nclusters = th_nclusters + 1;
         end
        if force_activation
            cluster_sum = sum(Zth(voxel_labels == i));
            if cluster_sum > max_size
                max_size = cluster_sum;
                max_size_index = i;
            end
        end
    end
end

activation_forced = 0;
if isempty(thresholded_XYZ)
    if force_activation && max_size ~= 0
        thresholded_XYZ = XYZth(:,voxel_labels == max_size_index);
        thresholded_Z = Zth(voxel_labels == max_size_index);
        th_nclusters = 1;
        activation_forced = 1;
    else
        thresholded_Z = [0];
        thresholded_XYZ = [1 1 1]';
        th_nclusters = 0;
    end
end

fprintf('activation_forced = %d\\n',activation_forced);
fprintf('pre_topo_n_clusters = %d\\n',nclusters);
fprintf('n_clusters = %d\\n',th_nclusters);
fprintf('cluster_forming_thr = %f\\n',cluster_forming_thr);

"""
        script += (("spm_write_filtered(thresholded_Z,thresholded_XYZ,"
                    "stat_map_vol.dim',stat_map_vol.mat,'thresholded map',"
                    " '%s');\n") % self._gen_thresholded_map_filename())

        return script

    def aggregate_outputs(self, runtime=None):
        outputs = self._outputs()
        setattr(outputs, 'thresholded_map',
                self._gen_thresholded_map_filename())
        setattr(outputs, 'pre_topo_fdr_map', self._gen_pre_topo_map_filename())
        for line in runtime.stdout.split('\n'):
            if line.startswith("activation_forced = "):
                setattr(outputs, 'activation_forced',
                        line[len("activation_forced = "):].strip() == "1")
            elif line.startswith("n_clusters = "):
                setattr(outputs, 'n_clusters',
                        int(line[len("n_clusters = "):].strip()))
            elif line.startswith("pre_topo_n_clusters = "):
                setattr(outputs, 'pre_topo_n_clusters',
                        int(line[len("pre_topo_n_clusters = "):].strip()))
            elif line.startswith("cluster_forming_thr = "):
                setattr(outputs, 'cluster_forming_thr',
                        float(line[len("cluster_forming_thr = "):].strip()))
        return outputs

    def _list_outputs(self):
        outputs = self._outputs().get()
        outputs['thresholded_map'] = self._gen_thresholded_map_filename()
        outputs['pre_topo_fdr_map'] = self._gen_pre_topo_map_filename()
        return outputs


class ThresholdStatisticsInputSpec(SPMCommandInputSpec):
    spm_mat_file = File(exists=True, desc='absolute path to SPM.mat',
                        copyfile=True, mandatory=True)
    stat_image = File(exists=True, desc='stat image',
                      copyfile=False, mandatory=True)
    contrast_index = traits.Int(mandatory=True,
                                desc='which contrast in the SPM.mat to use')
    height_threshold = traits.Float(desc=('stat value for initial '
                                          'thresholding (defining clusters)'),
                                    mandatory=True)
    extent_threshold = traits.Int(0, usedefault=True,
                                  desc="Minimum cluster size in voxels")


class ThresholdStatisticsOutputSpec(TraitedSpec):
    voxelwise_P_Bonf = traits.Float()
    voxelwise_P_RF = traits.Float()
    voxelwise_P_uncor = traits.Float()
    voxelwise_P_FDR = traits.Float()
    clusterwise_P_RF = traits.Float()
    clusterwise_P_FDR = traits.Float()


class ThresholdStatistics(SPMCommand):
<<<<<<< HEAD
    """Given height and cluster size threshold calculate theoretical probabilities
    concerning false positives
=======
    '''Given height and cluster size threshold calculate theoretical
    probabilities concerning false positives
>>>>>>> da1f544c

    Examples
    --------

    >>> thresh = ThresholdStatistics()
    >>> thresh.inputs.spm_mat_file = 'SPM.mat'
    >>> thresh.inputs.stat_image = 'spmT_0001.img'
    >>> thresh.inputs.contrast_index = 1
    >>> thresh.inputs.height_threshold = 4.56
    >>> thresh.run() # doctest: +SKIP
    """
    input_spec = ThresholdStatisticsInputSpec
    output_spec = ThresholdStatisticsOutputSpec

    def _make_matlab_command(self, _):
        script = "con_index = %d;\n" % self.inputs.contrast_index
        script += "cluster_forming_thr = %f;\n" % self.inputs.height_threshold
        script += "stat_filename = '%s';\n" % self.inputs.stat_image
        script += "extent_threshold = %d;\n" % self.inputs.extent_threshold
        script += "load '%s'\n" % self.inputs.spm_mat_file
        script += """
FWHM  = SPM.xVol.FWHM;
df = [SPM.xCon(con_index).eidf SPM.xX.erdf];
STAT = SPM.xCon(con_index).STAT;
R = SPM.xVol.R;
S = SPM.xVol.S;
n = 1;

voxelwise_P_Bonf = spm_P_Bonf(cluster_forming_thr,df,STAT,S,n)
voxelwise_P_RF = spm_P_RF(1,0,cluster_forming_thr,df,STAT,R,n)

stat_map_vol = spm_vol(stat_filename);
[stat_map_data, stat_map_XYZmm] = spm_read_vols(stat_map_vol);

Z = stat_map_data(:);
Zum = Z;

        switch STAT
            case 'Z'
                VPs = (1-spm_Ncdf(Zum)).^n;
                voxelwise_P_uncor = (1-spm_Ncdf(cluster_forming_thr)).^n
            case 'T'
                VPs = (1 - spm_Tcdf(Zum,df(2))).^n;
                voxelwise_P_uncor = (1 - spm_Tcdf(cluster_forming_thr,df(2))).^n
            case 'X'
                VPs = (1-spm_Xcdf(Zum,df(2))).^n;
                voxelwise_P_uncor = (1-spm_Xcdf(cluster_forming_thr,df(2))).^n
            case 'F'
                VPs = (1 - spm_Fcdf(Zum,df)).^n;
                voxelwise_P_uncor = (1 - spm_Fcdf(cluster_forming_thr,df)).^n
        end
        VPs = sort(VPs);

voxelwise_P_FDR = spm_P_FDR(cluster_forming_thr,df,STAT,n,VPs)

V2R        = 1/prod(FWHM(stat_map_vol.dim > 1));

clusterwise_P_RF = spm_P_RF(1,extent_threshold*V2R,cluster_forming_thr,df,STAT,R,n)

[x,y,z] = ind2sub(size(stat_map_data),(1:numel(stat_map_data))');
XYZ = cat(1, x', y', z');

[u, CPs, ue] = spm_uc_clusterFDR(0.05,df,STAT,R,n,Z,XYZ,V2R,cluster_forming_thr);

clusterwise_P_FDR = spm_P_clusterFDR(extent_threshold*V2R,df,STAT,R,n,cluster_forming_thr,CPs')
"""
        return script

    def aggregate_outputs(self, runtime=None, needed_outputs=None):
        outputs = self._outputs()
        cur_output = ""
        for line in runtime.stdout.split('\n'):
            if cur_output != "" and len(line.split()) != 0:
                setattr(outputs, cur_output, float(line))
                cur_output = ""
                continue
            if (len(line.split()) != 0 and
                    line.split()[0] in ["clusterwise_P_FDR",
                                        "clusterwise_P_RF", "voxelwise_P_Bonf",
                                        "voxelwise_P_FDR", "voxelwise_P_RF",
                                        "voxelwise_P_uncor"]):
                cur_output = line.split()[0]
                continue

        return outputs


class FactorialDesignInputSpec(SPMCommandInputSpec):
    spm_mat_dir = Directory(exists=True, field='dir',
                            desc='directory to store SPM.mat file (opt)')
    # Need to make an alias of InputMultiPath; the inputs below are not Path
    covariates = InputMultiPath(traits.Dict(
        key_trait=traits.Enum('vector', 'name', 'interaction', 'centering')),
                                field='cov',
                                desc=('covariate dictionary {vector, name, '
                                      'interaction, centering}'))
    threshold_mask_none = traits.Bool(field='masking.tm.tm_none',
                                      xor=['threshold_mask_absolute',
                                           'threshold_mask_relative'],
                                      desc='do not use threshold masking')
    threshold_mask_absolute = traits.Float(field='masking.tm.tma.athresh',
                                           xor=['threshold_mask_none',
                                                'threshold_mask_relative'],
                                           desc='use an absolute threshold')
    threshold_mask_relative = traits.Float(field='masking.tm.tmr.rthresh',
                                           xor=['threshold_mask_absolute',
                                                'threshold_mask_none'],
                                           desc=('threshold using a '
                                                 'proportion of the global '
                                                 'value'))
    use_implicit_threshold = traits.Bool(field='masking.im',
                                         desc=('use implicit mask NaNs or '
                                               'zeros to threshold'))
    explicit_mask_file = File(field='masking.em',  # requires cell
                              desc='use an implicit mask file to threshold')
    global_calc_omit = traits.Bool(field='globalc.g_omit',
                                   xor=['global_calc_mean',
                                        'global_calc_values'],
                                   desc='omit global calculation')
    global_calc_mean = traits.Bool(field='globalc.g_mean',
                                   xor=['global_calc_omit',
                                        'global_calc_values'],
                                   desc='use mean for global calculation')
    global_calc_values = traits.List(traits.Float,
                                     field='globalc.g_user.global_uval',
                                     xor=['global_calc_mean',
                                          'global_calc_omit'],
                                     desc='omit global calculation')
    no_grand_mean_scaling = traits.Bool(field='globalm.gmsca.gmsca_no',
                                        desc=('do not perform grand mean '
                                              'scaling'))
    global_normalization = traits.Enum(1, 2, 3, field='globalm.glonorm',
                                       desc=('global normalization None-1, '
                                             'Proportional-2, ANCOVA-3'))


class FactorialDesignOutputSpec(TraitedSpec):
    spm_mat_file = File(exists=True, desc='SPM mat file')


class FactorialDesign(SPMCommand):
    """Base class for factorial designs

    http://www.fil.ion.ucl.ac.uk/spm/doc/manual.pdf#page=77

    """

    input_spec = FactorialDesignInputSpec
    output_spec = FactorialDesignOutputSpec
    _jobtype = 'stats'
    _jobname = 'factorial_design'

    def _format_arg(self, opt, spec, val):
        """Convert input to appropriate format for spm
        """
        if opt in ['spm_mat_dir', 'explicit_mask_file']:
            return np.array([str(val)], dtype=object)
        if opt in ['covariates']:
            outlist = []
            mapping = {'name': 'cname', 'vector': 'c',
                       'interaction': 'iCFI',
                       'centering': 'iCC'}
            for dictitem in val:
                outdict = {}
                for key, keyval in list(dictitem.items()):
                    outdict[mapping[key]] = keyval
                outlist.append(outdict)
            return outlist
        return super(FactorialDesign, self)._format_arg(opt, spec, val)

    def _parse_inputs(self):
        """validate spm realign options if set to None ignore
        """
        einputs = super(FactorialDesign, self)._parse_inputs()
        if not isdefined(self.inputs.spm_mat_dir):
            einputs[0]['dir'] = np.array([str(os.getcwd())], dtype=object)
        return einputs

    def _list_outputs(self):
        outputs = self._outputs().get()
        spm = os.path.join(os.getcwd(), 'SPM.mat')
        outputs['spm_mat_file'] = spm
        return outputs


class OneSampleTTestDesignInputSpec(FactorialDesignInputSpec):
    in_files = traits.List(File(exists=True), field='des.t1.scans',
                           mandatory=True, minlen=2,
                           desc='input files')


class OneSampleTTestDesign(FactorialDesign):
    """Create SPM design for one sample t-test

    Examples
    --------

    >>> ttest = OneSampleTTestDesign()
    >>> ttest.inputs.in_files = ['cont1.nii', 'cont2.nii']
    >>> ttest.run() # doctest: +SKIP
    """

    input_spec = OneSampleTTestDesignInputSpec

    def _format_arg(self, opt, spec, val):
        """Convert input to appropriate format for spm
        """
        if opt in ['in_files']:
            return np.array(val, dtype=object)
        return super(OneSampleTTestDesign, self)._format_arg(opt, spec, val)


class TwoSampleTTestDesignInputSpec(FactorialDesignInputSpec):
    # very unlikely that you will have a single image in one group, so setting
    # parameters to require at least two files in each group [SG]
    group1_files = traits.List(File(exists=True), field='des.t2.scans1',
                               mandatory=True, minlen=2,
                               desc='Group 1 input files')
    group2_files = traits.List(File(exists=True), field='des.t2.scans2',
                               mandatory=True, minlen=2,
                               desc='Group 2 input files')
    dependent = traits.Bool(field='des.t2.dept',
                            desc=('Are the measurements dependent between '
                                  'levels'))
    unequal_variance = traits.Bool(field='des.t2.variance',
                                   desc=('Are the variances equal or unequal '
                                         'between groups'))


class TwoSampleTTestDesign(FactorialDesign):
    """Create SPM design for two sample t-test

    Examples
    --------

    >>> ttest = TwoSampleTTestDesign()
    >>> ttest.inputs.group1_files = ['cont1.nii', 'cont2.nii']
    >>> ttest.inputs.group2_files = ['cont1a.nii', 'cont2a.nii']
    >>> ttest.run() # doctest: +SKIP
    """

    input_spec = TwoSampleTTestDesignInputSpec

    def _format_arg(self, opt, spec, val):
        """Convert input to appropriate format for spm
        """
        if opt in ['group1_files', 'group2_files']:
            return np.array(val, dtype=object)
        return super(TwoSampleTTestDesign, self)._format_arg(opt, spec, val)


class PairedTTestDesignInputSpec(FactorialDesignInputSpec):
    paired_files = traits.List(traits.List(File(exists=True),
                               minlen=2, maxlen=2),
                               field='des.pt.pair',
                               mandatory=True, minlen=2,
                               desc='List of paired files')
    grand_mean_scaling = traits.Bool(field='des.pt.gmsca',
                                     desc='Perform grand mean scaling')
    ancova = traits.Bool(field='des.pt.ancova',
                         desc='Specify ancova-by-factor regressors')


class PairedTTestDesign(FactorialDesign):
    """Create SPM design for paired t-test

    Examples
    --------

    >>> pttest = PairedTTestDesign()
    >>> pttest.inputs.paired_files = [['cont1.nii','cont1a.nii'],['cont2.nii','cont2a.nii']]
    >>> pttest.run() # doctest: +SKIP
    """

    input_spec = PairedTTestDesignInputSpec

    def _format_arg(self, opt, spec, val):
        """Convert input to appropriate format for spm
        """
        if opt in ['paired_files']:
            return [dict(scans=np.array(files, dtype=object)) for files in val]
        return super(PairedTTestDesign, self)._format_arg(opt, spec, val)


class MultipleRegressionDesignInputSpec(FactorialDesignInputSpec):
    in_files = traits.List(File(exists=True),
                           field='des.mreg.scans',
                           mandatory=True, minlen=2,
                           desc='List of files')
    include_intercept = traits.Bool(True, field='des.mreg.incint',
                                    usedefault=True,
                                    desc='Include intercept in design')
    user_covariates = InputMultiPath(traits.Dict(
        key_trait=traits.Enum('vector', 'name', 'centering')),
                                     field='des.mreg.mcov',
                                     desc=('covariate dictionary {vector, '
                                           'name, centering}'))


class MultipleRegressionDesign(FactorialDesign):
    """Create SPM design for multiple regression

    Examples
    --------

    >>> mreg = MultipleRegressionDesign()
    >>> mreg.inputs.in_files = ['cont1.nii','cont2.nii']
    >>> mreg.run() # doctest: +SKIP
    """

    input_spec = MultipleRegressionDesignInputSpec

    def _format_arg(self, opt, spec, val):
        """Convert input to appropriate format for spm
        """
        if opt in ['in_files']:
            return np.array(val, dtype=object)
        if opt in ['user_covariates']:
            outlist = []
            mapping = {'name': 'cname', 'vector': 'c',
                       'centering': 'iCC'}
            for dictitem in val:
                outdict = {}
                for key, keyval in list(dictitem.items()):
                    outdict[mapping[key]] = keyval
                outlist.append(outdict)
            return outlist
        return (super(MultipleRegressionDesign, self)
                ._format_arg(opt, spec, val))<|MERGE_RESOLUTION|>--- conflicted
+++ resolved
@@ -11,11 +11,8 @@
    >>> os.chdir(datadir)
 
 """
-<<<<<<< HEAD
 from __future__ import print_function, division, unicode_literals, absolute_import
 from builtins import str, bytes
-=======
->>>>>>> da1f544c
 
 # Standard library imports
 import os
@@ -29,19 +26,13 @@
 from ... import logging
 from ...utils.filemanip import (filename_to_list, list_to_filename,
                                 split_filename)
-<<<<<<< HEAD
 from ..base import (Bunch, traits, TraitedSpec, File, Directory,
                     OutputMultiPath, InputMultiPath, isdefined)
 from .base import (SPMCommand, SPMCommandInputSpec,
                    scans_for_fnames)
 
 __docformat__ = 'restructuredtext'
-=======
-from ... import logging
-
->>>>>>> da1f544c
 logger = logging.getLogger('interface')
-__docformat__ = 'restructuredtext'
 
 
 class Level1DesignInputSpec(SPMCommandInputSpec):
@@ -712,13 +703,8 @@
 
 
 class ThresholdStatistics(SPMCommand):
-<<<<<<< HEAD
-    """Given height and cluster size threshold calculate theoretical probabilities
-    concerning false positives
-=======
-    '''Given height and cluster size threshold calculate theoretical
+    """Given height and cluster size threshold calculate theoretical
     probabilities concerning false positives
->>>>>>> da1f544c
 
     Examples
     --------
