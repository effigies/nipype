{
  "creators": [
    {
      "affiliation": "Department of Psychology, Stanford University",
      "name": "Esteban, Oscar",
      "orcid": "0000-0001-8435-6191"
    },
    {
      "affiliation": "Stanford University",
      "name": "Markiewicz, Christopher J.",
      "orcid": "0000-0002-6533-164X"
    },
    {
      "name": "Burns, Christopher"
    },
    {
      "affiliation": "MIT",
      "name": "Goncalves, Mathias",
      "orcid": "0000-0002-7252-7771"
    },
    {
      "affiliation": "MIT",
      "name": "Jarecka, Dorota",
      "orcid": "0000-0001-8282-2988"
    },
    {
      "affiliation": "Independent",
      "name": "Ziegler, Erik",
      "orcid": "0000-0003-1857-8129"
    },
    {
      "name": "Berleant, Shoshana"
    },
    {
      "affiliation": "The University of Iowa",
      "name": "Ellis, David Gage",
      "orcid": "0000-0002-3718-6836"
    },
    {
      "name": "Pinsard, Basile"
    },
    {
      "name": "Madison, Cindee"
    },
    {
      "affiliation": "Department of Psychology, Stanford University",
      "name": "Waskom, Michael"
    },
    {
      "affiliation": "The Laboratory for Investigative Neurophysiology (The LINE), Department of Radiology and Department of Clinical Neurosciences, Lausanne, Switzerland; Center for Biomedical Imaging (CIBM), Lausanne, Switzerland",
      "name": "Notter, Michael Philipp",
      "orcid": "0000-0002-5866-047X"
    },
    {
      "affiliation": "Developer",
      "name": "Clark, Daniel",
      "orcid": "0000-0002-8121-8954"
    },
    {
      "affiliation": "Klinikum rechts der Isar, TUM. ACPySS",
      "name": "Manh\u00e3es-Savio, Alexandre",
      "orcid": "0000-0002-6608-6885"
    },
    {
      "affiliation": "UC Berkeley",
      "name": "Clark, Dav",
      "orcid": "0000-0002-3982-4416"
    },
    {
      "affiliation": "University of California, San Francisco",
      "name": "Jordan, Kesshi",
      "orcid": "0000-0001-6313-0580"
    },
    {
      "affiliation": "Mayo Clinic, Neurology, Rochester, MN, USA",
      "name": "Dayan, Michael",
      "orcid": "0000-0002-2666-0969"
    },
    {
      "name": "Loney, Fred"
    },
    {
      "affiliation": "Dartmouth College: Hanover, NH, United States",
      "name": "Halchenko, Yaroslav O.",
      "orcid": "0000-0003-3456-2493"
    },
    {
      "affiliation": "Florida International University",
      "name": "Salo, Taylor",
      "orcid": "0000-0001-9813-3167"
    },
    {
      "affiliation": "Department of Electrical and Computer Engineering, Johns Hopkins University",
      "name": "Dewey, Blake E",
      "orcid": "0000-0003-4554-5058"
    },
    {
      "affiliation": "University of Iowa",
      "name": "Johnson, Hans",
      "orcid": "0000-0001-9513-2660"
    },
    {
      "affiliation": "Molecular Imaging Research Center, CEA, France",
      "name": "Bougacha, Salma"
    },
    {
      "affiliation": "UC Berkeley - UCSF Graduate Program in Bioengineering",
      "name": "Keshavan, Anisha",
      "orcid": "0000-0003-3554-043X"
    },
    {
      "name": "Yvernault, Benjamin"
    },
    {
      "name": "Hamalainen, Carlo",
      "orcid": "0000-0001-7655-3830"
    },
    {
      "affiliation": "Stanford University",
      "name": "\u0106iri\u0107 , Rastko",
      "orcid": "0000-0001-6347-7939"
    },
    {
      "affiliation": "Institute for Biomedical Engineering, ETH and University of Zurich",
      "name": "Christian, Horea",
      "orcid": "0000-0001-7037-2449"
    },
    {
      "name": "Dubois, Mathieu"
    },
    {
      "affiliation": "The Centre for Addiction and Mental Health",
      "name": "Joseph, Michael",
      "orcid": "0000-0002-0068-230X"
    },
    {
      "affiliation": "UC San Diego",
      "name": "Cipollini, Ben",
      "orcid": "0000-0002-7782-0790"
    },
    {
      "affiliation": "Holland Bloorview Kids Rehabilitation Hospital",
      "name": "Tilley II, Steven",
      "orcid": "0000-0003-4853-5082"
    },
    {
      "affiliation": "Dartmouth College",
      "name": "Visconti di Oleggio Castello, Matteo",
      "orcid": "0000-0001-7931-5272"
    },
    {
      "affiliation": "Shattuck Lab, UCLA Brain Mapping Center",
      "name": "Wong, Jason"
    },
    {
      "affiliation": "University of Texas at Austin",
      "name": "De La Vega, Alejandro",
      "orcid": "0000-0001-9062-3778"
    },
    {
      "affiliation": "MIT",
      "name": "Kaczmarzyk, Jakub",
      "orcid": "0000-0002-5544-7577"
    },
    {
      "affiliation": "Research Group Neuroanatomy and Connectivity, Max Planck Institute for Human Cognitive and Brain Sciences, Leipzig, Germany",
      "name": "Huntenburg, Julia M.",
      "orcid": "0000-0003-0579-9811"
    },
    {
      "affiliation": "National Institutes of Health",
      "name": "Clark, Michael G. "
    },
    {
      "affiliation": "Concordia University",
      "name": "Benderoff, Erin"
    },
    {
      "name": "Erickson, Drew"
    },
    {
      "affiliation": "Otto-von-Guericke-University Magdeburg, Germany",
      "name": "Hanke, Michael",
      "orcid": "0000-0001-6398-6370"
    },
    {
      "affiliation": "Child Mind Institute",
      "name": "Giavasis, Steven"
    },
    {
      "name": "Moloney, Brendan"
    },
    {
      "affiliation": "Neuroscience Program, University of Iowa",
      "name": "Kent, James D.",
      "orcid": "0000-0002-4892-2659"
    },
    {
      "affiliation": "SRI International",
      "name": "Nichols, B. Nolan",
      "orcid": "0000-0003-1099-3328"
    },
    {
      "name": "Tungaraza, Rosalia"
    },
    {
      "affiliation": "Child Mind Institute",
      "name": "Frohlich, Caroline"
    },
    {
      "affiliation": "Athena EPI, Inria Sophia-Antipolis",
      "name": "Wassermann, Demian",
      "orcid": "0000-0001-5194-6056"
    },
    {
      "affiliation": "Vrije Universiteit, Amsterdam",
      "name": "de Hollander, Gilles",
      "orcid": "0000-0003-1988-5091"
    },
    {
      "affiliation": "University College London",
      "name": "Eshaghi, Arman",
      "orcid": "0000-0002-6652-3512"
    },
    {
      "name": "Millman, Jarrod"
    },
    {
      "affiliation": "National Institute of Mental Health",
      "name": "Nielson, Dylan M.",
      "orcid": "0000-0003-4613-6643"
    },
    {
      "affiliation": "INRIA",
      "name": "Varoquaux, Gael",
      "orcid": "0000-0003-1076-5122"
    },
    {
      "name": "Watanabe, Aimi"
    },
    {
      "name": "Mordom, David"
    },
    {
      "affiliation": "ARAMIS LAB, Brain and Spine Institute (ICM), Paris, France.",
      "name": "Guillon, Je\u0301re\u0301my",
      "orcid": "0000-0002-2672-7510"
    },
    {
      "affiliation": "Indiana University, IN, USA",
      "name": "Koudoro, Serge"
    },
    {
      "affiliation": "Donders Institute for Brain, Cognition and Behavior, Center for Cognitive Neuroimaging",
      "name": "Chetverikov, Andrey",
      "orcid": "0000-0003-2767-6310"
    },
    {
      "affiliation": "The University of Washington eScience Institute",
      "name": "Rokem, Ariel",
      "orcid": "0000-0003-0679-1985"
    },
    {
      "affiliation": "Washington University in St Louis",
      "name": "Acland, Benjamin",
      "orcid": "0000-0001-6392-6634"
    },
    {
      "name": "Forbes, Jessica"
    },
    {
      "affiliation": "Montreal Neurological Institute and Hospital",
      "name": "Markello, Ross",
      "orcid": "0000-0003-1057-1336"
    },
    {
      "affiliation": "Australian eHealth Research Centre, Commonwealth Scientific and Industrial Research Organisation; University of Queensland",
      "name": "Gillman, Ashley",
      "orcid": "0000-0001-9130-1092"
    },
    {
      "affiliation": "State Key Laboratory of Cognitive Neuroscience and Learning & IDG/McGovern Institute for Brain Research, Beijing Normal University, Beijing, China; Max Planck Institute for Psycholinguistics, Nijmegen, the Netherlands",
      "name": "Kong, Xiang-Zhen",
      "orcid": "0000-0002-0805-1350"
    },
    {
      "name": "Salvatore, John"
    },
    {
      "affiliation": "University College London",
      "name": "Mancini, Matteo",
      "orcid": "0000-0001-7194-4568"
    },
    {
      "affiliation": "CNRS LTCI, Telecom ParisTech, Universit\u00e9 Paris-Saclay",
      "name": "Gramfort, Alexandre",
      "orcid": "0000-0001-9791-4404"
    },
    {
      "name": "Buchanan, Colin"
    },
    {
      "affiliation": "Montreal Neurological Institute and Hospital",
      "name": "DuPre, Elizabeth",
      "orcid": "0000-0003-1358-196X"
    },
    {
      "affiliation": "The University of Sydney",
      "name": "Liu, Siqi"
    },
    {
      "affiliation": "National University Singapore",
      "name": "Schaefer, Alexander",
      "orcid": "0000-0001-6488-4739"
    },
    {
      "affiliation": "UniversityHospital Heidelberg, Germany",
      "name": "Kleesiek, Jens"
    },
    {
      "affiliation": "Nathan s Kline institute for psychiatric research",
      "name": "Sikka, Sharad"
    },
    {
      "name": "Schwartz, Yannick"
    },
    {
      "affiliation": "NIMH IRP",
      "name": "Lee, John A.",
      "orcid": "0000-0001-5884-4247"
    },
    {
      "name": "Mattfeld, Aaron"
    },
    {
<<<<<<< HEAD
      "affiliation": "University of Washington",
      "name": "Richie-Halford, Adam",
      "orcid": "0000-0001-9276-9084"
=======
      "affiliation": "Neuroscience Program, University of Iowa",
      "name": "Kent, James D.",
      "orcid": "0000-0002-4892-2659"
>>>>>>> a077fe30
    },
    {
      "affiliation": "University of Zurich",
      "name": "Liem, Franz",
      "orcid": "0000-0003-0646-4810"
    },
    {
<<<<<<< HEAD
      "affiliation": "Neurospin/Unicog/Inserm/CEA",
      "name": "Perez-Guevara, Martin Felipe",
      "orcid": "0000-0003-4497-861X"
    },
    {
      "name": "Heinsfeld, Anibal S\u00f3lon",
      "orcid": "0000-0002-2050-0614"
=======
      "affiliation": "The University of Iowa",
      "name": "Ghayoor, Ali",
      "orcid": "0000-0002-8858-1254"
    },
    {
      "name": "Erickson, Drew"
>>>>>>> a077fe30
    },
    {
      "name": "Haselgrove, Christian"
    },
    {
      "affiliation": "Department of Psychology, Stanford University; Parietal, INRIA",
      "name": "Durnez, Joke",
      "orcid": "0000-0001-9030-2202"
    },
    {
      "affiliation": "MPI CBS Leipzig, Germany",
      "name": "Lampe, Leonie"
    },
    {
      "name": "Poldrack, Russell"
    },
    {
      "affiliation": "1 McGill Centre for Integrative Neuroscience (MCIN), Ludmer Centre for Neuroinformatics and Mental Health, Montreal Neurological Institute (MNI), McGill University, Montr\u00e9al, 3801 University Street, WB-208, H3A 2B4, Qu\u00e9bec, Canada. 2 University of Lyon, CNRS, INSERM, CREATIS., Villeurbanne, 7, avenue Jean Capelle, 69621, France.",
      "name": "Glatard, Tristan",
      "orcid": "0000-0003-2620-5883"
    },
    {
      "affiliation": "Max Planck Institute for Human Cognitive and Brain Sciences, Leipzig, Germany.",
      "name": "Tabas, Alejandro",
      "orcid": "0000-0002-8643-1543"
    },
    {
      "name": "Cumba, Chad"
    },
    {
      "name": "Blair, Ross"
    },
    {
      "affiliation": "Duke University",
      "name": "Iqbal, Shariq",
      "orcid": "0000-0003-2766-8425"
    },
    {
      "affiliation": "University of Iowa",
      "name": "Welch, David"
    },
    {
      "affiliation": "Department of Psychology, Stanford University",
      "name": "Triplett, William",
      "orcid": "0000-0002-9546-1306"
    },
    {
<<<<<<< HEAD
      "affiliation": "Child Mind Institute",
      "name": "Craddock, R. Cameron",
      "orcid": "0000-0002-4950-1303"
=======
      "affiliation": "Department of Psychology, University of Bielefeld, Bielefeld, Germany.",
      "name": "Doll, Anna",
      "orcid": "0000-0002-0799-0831"
    },
    {
      "name": "Renfro, Mandy"
>>>>>>> a077fe30
    },
    {
      "name": "Correa, Carlos"
    },
    {
      "affiliation": "CEA",
      "name": "Papadopoulos Orfanos, Dimitri",
      "orcid": "0000-0002-1242-8990"
    },
    {
      "affiliation": "University College London",
      "name": "P\u00e9rez-Garc\u00eda, Fernando",
      "orcid": "0000-0001-9090-3024"
    },
    {
      "affiliation": "Leibniz Institute for Neurobiology",
      "name": "Stadler, J\u00f6rg",
      "orcid": "0000-0003-4313-129X"
    },
    {
      "affiliation": "Mayo Clinic",
      "name": "Warner, Joshua",
      "orcid": "0000-0003-3579-4835"
    },
    {
      "affiliation": "Yale University; New Haven, CT, United States",
      "name": "Sisk, Lucinda M.",
      "orcid": "0000-0003-4900-9770"
    },
    {
      "name": "Falkiewicz, Marcel"
    },
    {
      "affiliation": "University of Illinois Urbana Champaign",
      "name": "Sharp, Paul"
    },
    {
      "name": "Rothmei, Simon"
    },
    {
      "name": "Weinstein, Alejandro"
    },
    {
      "affiliation": "The University of Iowa",
      "name": "Ghayoor, Ali",
      "orcid": "0000-0002-8858-1254"
    },
    {
      "affiliation": "University of Pennsylvania",
      "name": "Kahn, Ari E.",
      "orcid": "0000-0002-2127-0507"
    },
    {
      "affiliation": "Harvard University - Psychology",
      "name": "Kastman, Erik",
      "orcid": "0000-0001-7221-9042"
    },
    {
      "affiliation": "Florida International University",
      "name": "Bottenhorn, Katherine",
      "orcid": "0000-0002-7796-8795"
    },
    {
<<<<<<< HEAD
      "affiliation": "GIGA Institute",
      "name": "Grignard, Martin",
      "orcid": "0000-0001-5549-1861"
    },
    {
      "affiliation": "Boston University",
      "name": "Perkins, L. Nathan"
=======
      "affiliation": "Child Mind Institute",
      "name": "Craddock, R. Cameron",
      "orcid": "0000-0002-4950-1303"
>>>>>>> a077fe30
    },
    {
      "affiliation": "Otto-von-Guericke-University Magdeburg, Germany",
      "name": "Contier, Oliver",
      "orcid": "0000-0002-2983-4709"
    },
    {
      "name": "Zhou, Dale"
    },
    {
      "name": "Bielievtsov, Dmytro",
      "orcid": "0000-0003-3846-7696"
    },
    {
<<<<<<< HEAD
      "affiliation": "University of Newcastle, Australia",
      "name": "Cooper, Gavin",
      "orcid": "0000-0002-7186-5293"
=======
      "affiliation": "Max Planck UCL Centre for Computational Psychiatry and Ageing Research, University College London",
      "name": "Stojic, Hrvoje",
      "orcid": "0000-0002-9699-9052"
>>>>>>> a077fe30
    },
    {
      "affiliation": "Max Planck UCL Centre for Computational Psychiatry and Ageing Research, University College London",
      "name": "Stojic, Hrvoje",
      "orcid": "0000-0002-9699-9052"
    },
    {
      "affiliation": "German Institute for International Educational Research",
      "name": "Linkersd\u00f6rfer, Janosch",
      "orcid": "0000-0002-1577-1233"
    },
    {
      "name": "Renfro, Mandy"
    },
    {
      "name": "Hinds, Oliver"
    },
    {
<<<<<<< HEAD
      "affiliation": "Dept of Medical Biophysics, Univeristy of Western Ontario",
      "name": "Stanley, Olivia"
=======
      "affiliation": "University of Amsterdam",
      "name": "Snoek, Lukas",
      "orcid": "0000-0001-8972-204X"
    },
    {
      "affiliation": "Yale University; New Haven, CT, United States",
      "name": "Sisk, Lucinda M.",
      "orcid": "0000-0003-4900-9770"
>>>>>>> a077fe30
    },
    {
      "name": "K\u00fcttner, Ren\u00e9"
    },
    {
      "affiliation": "Korea Advanced Institute of Science and Technology",
      "name": "Kim, Sin",
      "orcid": "0000-0003-4652-3758"
    },
    {
      "affiliation": "California Institute of Technology",
      "name": "Pauli, Wolfgang M.",
      "orcid": "0000-0002-0966-0254"
    },
    {
      "affiliation": "NIMH, Scientific and Statistical Computing Core",
      "name": "Glen, Daniel",
      "orcid": "0000-0001-8456-5647"
    },
    {
      "affiliation": "University of Pittsburgh",
      "name": "Meyers, Benjamin",
      "orcid": "0000-0001-9137-4363"
    },
    {
      "name": "Tarbert, Claire"
    },
    {
      "affiliation": "Technische Universit\u00e4t Dresden, Faculty of Medicine, Department of Child and Adolescent Psychiatry",
      "name": "Geisler, Daniel",
      "orcid": "0000-0003-2076-5329"
    },
    {
      "name": "Ginsburg, Daniel"
    },
    {
      "name": "Haehn, Daniel"
    },
    {
      "affiliation": "Max Planck Research Group for Neuroanatomy & Connectivity, Max Planck Institute for Human Cognitive and Brain Sciences, Leipzig, Germany",
      "name": "Margulies, Daniel S.",
      "orcid": "0000-0002-8880-9204"
    },
    {
      "affiliation": "Dartmouth College",
      "name": "Ma, Feilong",
      "orcid": "0000-0002-6838-3971"
    },
    {
      "affiliation": "University College London",
      "name": "Malone, Ian B.",
      "orcid": "0000-0001-7512-7856"
    },
    {
      "affiliation": "University of Amsterdam",
      "name": "Snoek, Lukas",
      "orcid": "0000-0001-8972-204X"
    },
    {
      "name": "Brett, Matthew"
    },
    {
      "affiliation": "Department of Neuropsychiatry, University of Pennsylvania",
      "name": "Cieslak, Matthew",
      "orcid": "0000-0002-1931-4734"
    },
    {
      "name": "Hallquist, Michael"
    },
    {
      "affiliation": "Technical University Munich",
      "name": "Molina-Romero, Miguel",
      "orcid": "0000-0001-8054-0426"
    },
    {
      "affiliation": "National Institute on Aging, Baltimore, MD, USA",
      "name": "Bilgel, Murat",
      "orcid": "0000-0001-5042-7422"
    },
    {
      "name": "Lee, Nat",
      "orcid": "0000-0001-9308-9988"
    },
    {
      "name": "Inati, Souheil"
    },
    {
      "affiliation": "Institute of Neuroinformatics, ETH/University of Zurich",
      "name": "Gerhard, Stephan",
      "orcid": "0000-0003-4454-6171"
    },
    {
      "name": "Saase, Victor"
    },
    {
      "affiliation": "Washington University in St Louis",
      "name": "Van, Andrew",
      "orcid": "0000-0002-8787-0943"
    },
    {
      "affiliation": "MPI-CBS; McGill University",
      "name": "Steele, Christopher John",
      "orcid": "0000-0003-1656-7928"
    },
    {
      "affiliation": "Vrije Universiteit Amsterdam",
      "name": "Ort, Eduard"
    },
    {
      "affiliation": "Stanford University",
      "name": "Lerma-Usabiaga, Garikoitz",
      "orcid": "0000-0001-9800-4816"
    },
    {
      "name": "Schwabacher, Isaac"
    },
    {
      "name": "Arias, Jaime"
    },
    {
      "name": "Lai, Jeff"
    },
    {
      "affiliation": "Child Mind Institute / Nathan Kline Institute",
      "name": "Pellman, John",
      "orcid": "0000-0001-6810-4461"
    },
    {
      "affiliation": "University of Pennsylvania",
      "name": "Junhao WEN",
      "orcid": "0000-0003-2077-3070"
    },
    {
      "affiliation": "TIB \u2013 Leibniz Information Centre for Science and Technology and University Library, Hannover, Germany",
      "name": "Leinweber, Katrin",
      "orcid": "0000-0001-5135-5758"
    },
    {
      "affiliation": "INRIA-Saclay, Team Parietal",
      "name": "Chawla, Kshitij",
      "orcid": "0000-0002-7517-6321"
    },
    {
      "affiliation": "Institute of Imaging & Computer Vision, RWTH Aachen University, Germany",
      "name": "Weninger, Leon"
    },
    {
      "name": "Modat, Marc"
    },
    {
      "name": "Harms, Robbert"
    },
    {
      "affiliation": "University of Helsinki",
      "name": "Andberg, Sami Kristian",
      "orcid": "0000-0002-5650-3964"
    },
    {
      "name": "Matsubara, K"
    },
    {
      "affiliation": "Universidad de Guadalajara",
      "name": "Gonz\u00e1lez Orozco, Abel A."
    },
    {
      "name": "Marina, Ana"
    },
    {
      "name": "Davison, Andrew"
    },
    {
      "affiliation": "The University of Texas at Austin",
      "name": "Floren, Andrew",
      "orcid": "0000-0003-3618-2056"
    },
    {
      "name": "Park, Anne"
    },
    {
      "name": "Cheung, Brian"
    },
    {
      "name": "McDermottroe, Conor"
    },
    {
      "affiliation": "University of Cambridge",
      "name": "McNamee, Daniel",
      "orcid": "0000-0001-9928-4960"
    },
    {
      "name": "Shachnev, Dmitry"
    },
    {
      "affiliation": "CNRS, UMS3552 IRMaGe",
      "name": "Condamine, Eric",
      "orcid": "0000-0002-9533-3769"
    },
    {
      "name": "Flandin, Guillaume"
    },
    {
      "affiliation": "Athinoula A. Martinos Center for Biomedical Imaging, Department of Radiology, Massachusetts General Hospital, Charlestown, MA, USA",
      "name": "Gonzalez, Ivan",
      "orcid": "0000-0002-6451-6909"
    },
    {
      "name": "Varada, Jan"
    },
    {
      "name": "Schlamp, Kai"
    },
    {
      "name": "Podranski, Kornelius"
    },
    {
      "affiliation": "State Key Laboratory of Cognitive Neuroscience and Learning & IDG/McGovern Institute for Brain Research, Beijing Normal University, Beijing, China",
      "name": "Huang, Lijie",
      "orcid": "0000-0002-9910-5069"
    },
    {
      "name": "Noel, Maxime"
    },
    {
      "name": "Crusoe, Michael R.",
      "orcid": "0000-0002-2961-9670"
    },
    {
      "affiliation": "Medical Imaging & Biomarkers, Bioclinica, Newark, CA, USA.",
      "name": "Pannetier, Nicolas",
      "orcid": "0000-0002-0744-5155"
    },
    {
      "name": "Khanuja, Ranjeet"
    },
    {
      "name": "Urchs, Sebastian"
    },
    {
      "name": "Nickson, Thomas"
    },
    {
      "affiliation": "State Key Laboratory of Cognitive Neuroscience and Learning & IDG/McGovern Institute for Brain Research, Beijing Normal University, Beijing, China",
      "name": "Huang, Lijie",
      "orcid": "0000-0002-9910-5069"
    },
    {
      "affiliation": "Duke University",
      "name": "Broderick, William",
      "orcid": "0000-0002-8999-9003"
    },
    {
      "name": "Tambini, Arielle"
    },
    {
      "affiliation": "Max Planck Institute for Human Cognitive and Brain Sciences, Leipzig, Germany.",
      "name": "Mihai, Paul Glad",
      "orcid": "0000-0001-5715-6442"
    },
    {
      "affiliation": "Department of Psychology, University of Bielefeld, Bielefeld, Germany.",
      "name": "Doll, Anna",
      "orcid": "0000-0002-0799-0831"
    },
    {
      "affiliation": "Department of Psychology, Stanford University",
      "name": "Gorgolewski, Krzysztof J.",
      "orcid": "0000-0003-3321-7583"
    },
    {
      "affiliation": "MIT, HMS",
      "name": "Ghosh, Satrajit",
      "orcid": "0000-0002-5312-6729"
    }
  ],
  "keywords": [
    "neuroimaging",
    "workflow",
    "pipeline"
  ],
  "license": "Apache-2.0",
  "upload_type": "software"
}<|MERGE_RESOLUTION|>--- conflicted
+++ resolved
@@ -333,15 +333,9 @@
       "name": "Mattfeld, Aaron"
     },
     {
-<<<<<<< HEAD
       "affiliation": "University of Washington",
       "name": "Richie-Halford, Adam",
       "orcid": "0000-0001-9276-9084"
-=======
-      "affiliation": "Neuroscience Program, University of Iowa",
-      "name": "Kent, James D.",
-      "orcid": "0000-0002-4892-2659"
->>>>>>> a077fe30
     },
     {
       "affiliation": "University of Zurich",
@@ -349,7 +343,6 @@
       "orcid": "0000-0003-0646-4810"
     },
     {
-<<<<<<< HEAD
       "affiliation": "Neurospin/Unicog/Inserm/CEA",
       "name": "Perez-Guevara, Martin Felipe",
       "orcid": "0000-0003-4497-861X"
@@ -357,121 +350,109 @@
     {
       "name": "Heinsfeld, Anibal S\u00f3lon",
       "orcid": "0000-0002-2050-0614"
-=======
+    },
+    {
+      "name": "Haselgrove, Christian"
+    },
+    {
+      "affiliation": "Department of Psychology, Stanford University; Parietal, INRIA",
+      "name": "Durnez, Joke",
+      "orcid": "0000-0001-9030-2202"
+    },
+    {
+      "affiliation": "MPI CBS Leipzig, Germany",
+      "name": "Lampe, Leonie"
+    },
+    {
+      "name": "Poldrack, Russell"
+    },
+    {
+      "affiliation": "1 McGill Centre for Integrative Neuroscience (MCIN), Ludmer Centre for Neuroinformatics and Mental Health, Montreal Neurological Institute (MNI), McGill University, Montr\u00e9al, 3801 University Street, WB-208, H3A 2B4, Qu\u00e9bec, Canada. 2 University of Lyon, CNRS, INSERM, CREATIS., Villeurbanne, 7, avenue Jean Capelle, 69621, France.",
+      "name": "Glatard, Tristan",
+      "orcid": "0000-0003-2620-5883"
+    },
+    {
+      "affiliation": "Max Planck Institute for Human Cognitive and Brain Sciences, Leipzig, Germany.",
+      "name": "Tabas, Alejandro",
+      "orcid": "0000-0002-8643-1543"
+    },
+    {
+      "name": "Cumba, Chad"
+    },
+    {
+      "name": "Blair, Ross"
+    },
+    {
+      "affiliation": "Duke University",
+      "name": "Iqbal, Shariq",
+      "orcid": "0000-0003-2766-8425"
+    },
+    {
+      "affiliation": "Department of Psychology, University of Bielefeld, Bielefeld, Germany.",
+      "name": "Doll, Anna",
+      "orcid": "0000-0002-0799-0831"
+    },
+    {
+      "affiliation": "University of Iowa",
+      "name": "Welch, David"
+    },
+    {
+      "affiliation": "Department of Psychology, Stanford University",
+      "name": "Triplett, William",
+      "orcid": "0000-0002-9546-1306"
+    },
+    {
+      "affiliation": "Child Mind Institute",
+      "name": "Craddock, R. Cameron",
+      "orcid": "0000-0002-4950-1303"
+    },
+    {
+      "name": "Correa, Carlos"
+    },
+    {
+      "affiliation": "CEA",
+      "name": "Papadopoulos Orfanos, Dimitri",
+      "orcid": "0000-0002-1242-8990"
+    },
+    {
+      "affiliation": "University College London",
+      "name": "P\u00e9rez-Garc\u00eda, Fernando",
+      "orcid": "0000-0001-9090-3024"
+    },
+    {
+      "affiliation": "Leibniz Institute for Neurobiology",
+      "name": "Stadler, J\u00f6rg",
+      "orcid": "0000-0003-4313-129X"
+    },
+    {
+      "affiliation": "Mayo Clinic",
+      "name": "Warner, Joshua",
+      "orcid": "0000-0003-3579-4835"
+    },
+    {
+      "affiliation": "Yale University; New Haven, CT, United States",
+      "name": "Sisk, Lucinda M.",
+      "orcid": "0000-0003-4900-9770"
+    },
+    {
+      "name": "Falkiewicz, Marcel"
+    },
+    {
+      "affiliation": "University of Illinois Urbana Champaign",
+      "name": "Sharp, Paul"
+    },
+    {
+      "name": "Rothmei, Simon"
+    },
+    {
+      "name": "Weinstein, Alejandro"
+    },
+    {
       "affiliation": "The University of Iowa",
       "name": "Ghayoor, Ali",
       "orcid": "0000-0002-8858-1254"
     },
     {
-      "name": "Erickson, Drew"
->>>>>>> a077fe30
-    },
-    {
-      "name": "Haselgrove, Christian"
-    },
-    {
-      "affiliation": "Department of Psychology, Stanford University; Parietal, INRIA",
-      "name": "Durnez, Joke",
-      "orcid": "0000-0001-9030-2202"
-    },
-    {
-      "affiliation": "MPI CBS Leipzig, Germany",
-      "name": "Lampe, Leonie"
-    },
-    {
-      "name": "Poldrack, Russell"
-    },
-    {
-      "affiliation": "1 McGill Centre for Integrative Neuroscience (MCIN), Ludmer Centre for Neuroinformatics and Mental Health, Montreal Neurological Institute (MNI), McGill University, Montr\u00e9al, 3801 University Street, WB-208, H3A 2B4, Qu\u00e9bec, Canada. 2 University of Lyon, CNRS, INSERM, CREATIS., Villeurbanne, 7, avenue Jean Capelle, 69621, France.",
-      "name": "Glatard, Tristan",
-      "orcid": "0000-0003-2620-5883"
-    },
-    {
-      "affiliation": "Max Planck Institute for Human Cognitive and Brain Sciences, Leipzig, Germany.",
-      "name": "Tabas, Alejandro",
-      "orcid": "0000-0002-8643-1543"
-    },
-    {
-      "name": "Cumba, Chad"
-    },
-    {
-      "name": "Blair, Ross"
-    },
-    {
-      "affiliation": "Duke University",
-      "name": "Iqbal, Shariq",
-      "orcid": "0000-0003-2766-8425"
-    },
-    {
-      "affiliation": "University of Iowa",
-      "name": "Welch, David"
-    },
-    {
-      "affiliation": "Department of Psychology, Stanford University",
-      "name": "Triplett, William",
-      "orcid": "0000-0002-9546-1306"
-    },
-    {
-<<<<<<< HEAD
-      "affiliation": "Child Mind Institute",
-      "name": "Craddock, R. Cameron",
-      "orcid": "0000-0002-4950-1303"
-=======
-      "affiliation": "Department of Psychology, University of Bielefeld, Bielefeld, Germany.",
-      "name": "Doll, Anna",
-      "orcid": "0000-0002-0799-0831"
-    },
-    {
-      "name": "Renfro, Mandy"
->>>>>>> a077fe30
-    },
-    {
-      "name": "Correa, Carlos"
-    },
-    {
-      "affiliation": "CEA",
-      "name": "Papadopoulos Orfanos, Dimitri",
-      "orcid": "0000-0002-1242-8990"
-    },
-    {
-      "affiliation": "University College London",
-      "name": "P\u00e9rez-Garc\u00eda, Fernando",
-      "orcid": "0000-0001-9090-3024"
-    },
-    {
-      "affiliation": "Leibniz Institute for Neurobiology",
-      "name": "Stadler, J\u00f6rg",
-      "orcid": "0000-0003-4313-129X"
-    },
-    {
-      "affiliation": "Mayo Clinic",
-      "name": "Warner, Joshua",
-      "orcid": "0000-0003-3579-4835"
-    },
-    {
-      "affiliation": "Yale University; New Haven, CT, United States",
-      "name": "Sisk, Lucinda M.",
-      "orcid": "0000-0003-4900-9770"
-    },
-    {
-      "name": "Falkiewicz, Marcel"
-    },
-    {
-      "affiliation": "University of Illinois Urbana Champaign",
-      "name": "Sharp, Paul"
-    },
-    {
-      "name": "Rothmei, Simon"
-    },
-    {
-      "name": "Weinstein, Alejandro"
-    },
-    {
-      "affiliation": "The University of Iowa",
-      "name": "Ghayoor, Ali",
-      "orcid": "0000-0002-8858-1254"
-    },
-    {
       "affiliation": "University of Pennsylvania",
       "name": "Kahn, Ari E.",
       "orcid": "0000-0002-2127-0507"
@@ -487,7 +468,6 @@
       "orcid": "0000-0002-7796-8795"
     },
     {
-<<<<<<< HEAD
       "affiliation": "GIGA Institute",
       "name": "Grignard, Martin",
       "orcid": "0000-0001-5549-1861"
@@ -495,11 +475,6 @@
     {
       "affiliation": "Boston University",
       "name": "Perkins, L. Nathan"
-=======
-      "affiliation": "Child Mind Institute",
-      "name": "Craddock, R. Cameron",
-      "orcid": "0000-0002-4950-1303"
->>>>>>> a077fe30
     },
     {
       "affiliation": "Otto-von-Guericke-University Magdeburg, Germany",
@@ -514,20 +489,14 @@
       "orcid": "0000-0003-3846-7696"
     },
     {
-<<<<<<< HEAD
       "affiliation": "University of Newcastle, Australia",
       "name": "Cooper, Gavin",
       "orcid": "0000-0002-7186-5293"
-=======
+    },
+    {
       "affiliation": "Max Planck UCL Centre for Computational Psychiatry and Ageing Research, University College London",
       "name": "Stojic, Hrvoje",
       "orcid": "0000-0002-9699-9052"
->>>>>>> a077fe30
-    },
-    {
-      "affiliation": "Max Planck UCL Centre for Computational Psychiatry and Ageing Research, University College London",
-      "name": "Stojic, Hrvoje",
-      "orcid": "0000-0002-9699-9052"
     },
     {
       "affiliation": "German Institute for International Educational Research",
@@ -541,78 +510,67 @@
       "name": "Hinds, Oliver"
     },
     {
-<<<<<<< HEAD
       "affiliation": "Dept of Medical Biophysics, Univeristy of Western Ontario",
       "name": "Stanley, Olivia"
-=======
+    },
+    {
+      "name": "K\u00fcttner, Ren\u00e9"
+    },
+    {
+      "affiliation": "Korea Advanced Institute of Science and Technology",
+      "name": "Kim, Sin",
+      "orcid": "0000-0003-4652-3758"
+    },
+    {
+      "affiliation": "California Institute of Technology",
+      "name": "Pauli, Wolfgang M.",
+      "orcid": "0000-0002-0966-0254"
+    },
+    {
+      "affiliation": "NIMH, Scientific and Statistical Computing Core",
+      "name": "Glen, Daniel",
+      "orcid": "0000-0001-8456-5647"
+    },
+    {
+      "affiliation": "University of Pittsburgh",
+      "name": "Meyers, Benjamin",
+      "orcid": "0000-0001-9137-4363"
+    },
+    {
+      "name": "Tarbert, Claire"
+    },
+    {
+      "affiliation": "Technische Universit\u00e4t Dresden, Faculty of Medicine, Department of Child and Adolescent Psychiatry",
+      "name": "Geisler, Daniel",
+      "orcid": "0000-0003-2076-5329"
+    },
+    {
+      "name": "Ginsburg, Daniel"
+    },
+    {
+      "name": "Haehn, Daniel"
+    },
+    {
+      "affiliation": "Max Planck Research Group for Neuroanatomy & Connectivity, Max Planck Institute for Human Cognitive and Brain Sciences, Leipzig, Germany",
+      "name": "Margulies, Daniel S.",
+      "orcid": "0000-0002-8880-9204"
+    },
+    {
+      "affiliation": "Dartmouth College",
+      "name": "Ma, Feilong",
+      "orcid": "0000-0002-6838-3971"
+    },
+    {
+      "affiliation": "University College London",
+      "name": "Malone, Ian B.",
+      "orcid": "0000-0001-7512-7856"
+    },
+    {
       "affiliation": "University of Amsterdam",
       "name": "Snoek, Lukas",
       "orcid": "0000-0001-8972-204X"
     },
     {
-      "affiliation": "Yale University; New Haven, CT, United States",
-      "name": "Sisk, Lucinda M.",
-      "orcid": "0000-0003-4900-9770"
->>>>>>> a077fe30
-    },
-    {
-      "name": "K\u00fcttner, Ren\u00e9"
-    },
-    {
-      "affiliation": "Korea Advanced Institute of Science and Technology",
-      "name": "Kim, Sin",
-      "orcid": "0000-0003-4652-3758"
-    },
-    {
-      "affiliation": "California Institute of Technology",
-      "name": "Pauli, Wolfgang M.",
-      "orcid": "0000-0002-0966-0254"
-    },
-    {
-      "affiliation": "NIMH, Scientific and Statistical Computing Core",
-      "name": "Glen, Daniel",
-      "orcid": "0000-0001-8456-5647"
-    },
-    {
-      "affiliation": "University of Pittsburgh",
-      "name": "Meyers, Benjamin",
-      "orcid": "0000-0001-9137-4363"
-    },
-    {
-      "name": "Tarbert, Claire"
-    },
-    {
-      "affiliation": "Technische Universit\u00e4t Dresden, Faculty of Medicine, Department of Child and Adolescent Psychiatry",
-      "name": "Geisler, Daniel",
-      "orcid": "0000-0003-2076-5329"
-    },
-    {
-      "name": "Ginsburg, Daniel"
-    },
-    {
-      "name": "Haehn, Daniel"
-    },
-    {
-      "affiliation": "Max Planck Research Group for Neuroanatomy & Connectivity, Max Planck Institute for Human Cognitive and Brain Sciences, Leipzig, Germany",
-      "name": "Margulies, Daniel S.",
-      "orcid": "0000-0002-8880-9204"
-    },
-    {
-      "affiliation": "Dartmouth College",
-      "name": "Ma, Feilong",
-      "orcid": "0000-0002-6838-3971"
-    },
-    {
-      "affiliation": "University College London",
-      "name": "Malone, Ian B.",
-      "orcid": "0000-0001-7512-7856"
-    },
-    {
-      "affiliation": "University of Amsterdam",
-      "name": "Snoek, Lukas",
-      "orcid": "0000-0001-8972-204X"
-    },
-    {
       "name": "Brett, Matthew"
     },
     {
@@ -811,11 +769,6 @@
       "affiliation": "Max Planck Institute for Human Cognitive and Brain Sciences, Leipzig, Germany.",
       "name": "Mihai, Paul Glad",
       "orcid": "0000-0001-5715-6442"
-    },
-    {
-      "affiliation": "Department of Psychology, University of Bielefeld, Bielefeld, Germany.",
-      "name": "Doll, Anna",
-      "orcid": "0000-0002-0799-0831"
     },
     {
       "affiliation": "Department of Psychology, Stanford University",
